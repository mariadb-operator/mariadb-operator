package builder

import (
	"errors"
	"fmt"

	mariadbv1alpha1 "github.com/mariadb-operator/mariadb-operator/api/v1alpha1"
	cmd "github.com/mariadb-operator/mariadb-operator/pkg/command"
	"github.com/mariadb-operator/mariadb-operator/pkg/environment"
	batchv1 "k8s.io/api/batch/v1"
	corev1 "k8s.io/api/core/v1"
	v1 "k8s.io/api/core/v1"
	metav1 "k8s.io/apimachinery/pkg/apis/meta/v1"
)

type jobOption func(*jobBuilder)

func withJobMeta(meta metav1.ObjectMeta) jobOption {
	return func(b *jobBuilder) {
		b.meta = &meta
	}
}

func withJobVolumes(volumes ...corev1.Volume) jobOption {
	return func(b *jobBuilder) {
		b.volumes = volumes
	}
}

func withJobInitContainers(initContainers ...v1.Container) jobOption {
	return func(b *jobBuilder) {
		b.initContainers = initContainers
	}
}

func withJobContainers(containers ...v1.Container) jobOption {
	return func(b *jobBuilder) {
		b.containers = containers
	}
}

func withJobBackoffLimit(backoffLimit int32) jobOption {
	return func(b *jobBuilder) {
		b.backoffLimit = &backoffLimit
	}
}

func withJobRestartPolicy(restartPolicy corev1.RestartPolicy) jobOption {
	return func(b *jobBuilder) {
		b.restartPolicy = &restartPolicy
	}
}

func withAffinity(affinity *corev1.Affinity) jobOption {
	return func(b *jobBuilder) {
		b.affinity = affinity
	}
}

func withNodeSelector(nodeSelector map[string]string) jobOption {
	return func(b *jobBuilder) {
		b.nodeSelector = nodeSelector
	}
}

func withTolerations(tolerations ...corev1.Toleration) jobOption {
	return func(b *jobBuilder) {
		b.tolerations = tolerations
	}
}

type jobBuilder struct {
	meta           *metav1.ObjectMeta
	volumes        []corev1.Volume
	initContainers []corev1.Container
	containers     []corev1.Container
	backoffLimit   *int32
	restartPolicy  *corev1.RestartPolicy
	affinity       *corev1.Affinity
	nodeSelector   map[string]string
	tolerations    []corev1.Toleration
}

func newJobBuilder(opts ...jobOption) (*jobBuilder, error) {
	builder := jobBuilder{}
	for _, setOpt := range opts {
		setOpt(&builder)
	}

	if builder.meta == nil {
		return nil, errors.New("meta is mandatory")
	}
	if builder.volumes == nil {
		return nil, errors.New("volumes are mandatory")
	}
	if builder.containers == nil {
		return nil, errors.New("containers are mandatory")
	}
	return &builder, nil
}

func (b *jobBuilder) build() *batchv1.Job {
	template := corev1.PodTemplateSpec{
		ObjectMeta: *b.meta,
		Spec: corev1.PodSpec{
			Volumes:      b.volumes,
			Containers:   b.containers,
			Affinity:     b.affinity,
			NodeSelector: b.nodeSelector,
			Tolerations:  b.tolerations,
		},
	}
	if b.initContainers != nil {
		template.Spec.InitContainers = b.initContainers
	}
	if b.restartPolicy != nil {
		template.Spec.RestartPolicy = *b.restartPolicy
	}

	job := &batchv1.Job{
		ObjectMeta: *b.meta,
		Spec: batchv1.JobSpec{
			Template: template,
		},
	}
	if b.backoffLimit != nil {
		job.Spec.BackoffLimit = b.backoffLimit
	}
	return job
}

func jobContainer(name string, cmd *cmd.Command, image string, volumeMounts []corev1.VolumeMount, env []v1.EnvVar,
	resources *corev1.ResourceRequirements, mariadb *mariadbv1alpha1.MariaDB) corev1.Container {

	container := corev1.Container{
		Name:            name,
		Image:           image,
		ImagePullPolicy: mariadb.Spec.ImagePullPolicy,
		Command:         cmd.Command,
		Args:            cmd.Args,
		Env:             env,
		VolumeMounts:    volumeMounts,
	}
	if resources != nil {
		container.Resources = *resources
	}
	return container
}

func jobMariadbOperatorContainer(cmd *cmd.Command, volumeMounts []corev1.VolumeMount, envVar []v1.EnvVar,
	resources *corev1.ResourceRequirements, mariadb *mariadbv1alpha1.MariaDB, env *environment.Environment) corev1.Container {
	return jobContainer("mariadb-operator", cmd, env.MariadbOperatorImage, volumeMounts, envVar, resources, mariadb)
}

func jobMariadbContainer(cmd *cmd.Command, volumeMounts []corev1.VolumeMount, envVar []v1.EnvVar,
	resources *corev1.ResourceRequirements, mariadb *mariadbv1alpha1.MariaDB) corev1.Container {
	return jobContainer("mariadb", cmd, mariadb.Spec.Image, volumeMounts, envVar, resources, mariadb)
}

<<<<<<< HEAD
func jobBatchStorageVolume(volumeSource *corev1.VolumeSource, mariaDb *mariadbv1alpha1.MariaDB, mountDataDir bool) ([]corev1.Volume, []corev1.VolumeMount) {
	volumes := []corev1.Volume{
		{
			Name:         batchStorageVolume,
			VolumeSource: *volumeSource,
		}}

	volumeMounts := []corev1.VolumeMount{
		{
			Name:      batchStorageVolume,
			MountPath: batchStorageMountPath,
		}}

	if mountDataDir {

		dataVolume := corev1.Volume{
			Name: batchDataVolume,
			VolumeSource: corev1.VolumeSource{
				PersistentVolumeClaim: &corev1.PersistentVolumeClaimVolumeSource{
					ClaimName: fmt.Sprintf("storage-%s-%d", mariaDb.Name, *mariaDb.Status.CurrentPrimaryPodIndex),
					ReadOnly:  true,
				},
			},
		}

		dataVolumeMount := corev1.VolumeMount{
			Name:      batchDataVolume,
			MountPath: batchDataMountPath,
			ReadOnly:  true,
		}

		volumes = append(volumes, dataVolume)
		volumeMounts = append(volumeMounts, dataVolumeMount)

	}

=======
func jobBatchStorageVolume(volumeSource *corev1.VolumeSource, s3 *mariadbv1alpha1.S3) ([]corev1.Volume, []corev1.VolumeMount) {
	volumes :=
		[]corev1.Volume{
			{
				Name:         batchStorageVolume,
				VolumeSource: *volumeSource,
			},
		}
	volumeMounts := []corev1.VolumeMount{
		{
			Name:      batchStorageVolume,
			MountPath: batchStorageMountPath,
		},
	}
	if s3 != nil && s3.TLS != nil && s3.TLS.Enabled && s3.TLS.CASecretKeyRef != nil {
		volumes = append(volumes, corev1.Volume{
			Name: batchS3PKI,
			VolumeSource: corev1.VolumeSource{
				Secret: &v1.SecretVolumeSource{
					SecretName: s3.TLS.CASecretKeyRef.Name,
				},
			},
		})
		volumeMounts = append(volumeMounts, v1.VolumeMount{
			Name:      batchS3PKI,
			MountPath: batchS3PKIMountPath,
		})
	}
>>>>>>> 5e7dc1ce
	return volumes, volumeMounts
}

func jobEnv(mariadb *mariadbv1alpha1.MariaDB) []v1.EnvVar {
	return []v1.EnvVar{
		{
			Name:  batchUserEnv,
			Value: "root",
		},
		{
			Name: batchPasswordEnv,
			ValueFrom: &v1.EnvVarSource{
				SecretKeyRef: &mariadb.Spec.RootPasswordSecretKeyRef,
			},
		},
	}
}

func jobS3Env(s3 *mariadbv1alpha1.S3) []v1.EnvVar {
	if s3 != nil {
		return []v1.EnvVar{
			{
				Name: batchS3AccessKeyId,
				ValueFrom: &v1.EnvVarSource{
					SecretKeyRef: &s3.AccessKeyIdSecretKeyRef,
				},
			},
			{
				Name: batchS3SecretAccessKey,
				ValueFrom: &v1.EnvVarSource{
					SecretKeyRef: &s3.SecretAccessKeySecretKeyRef,
				},
			},
		}
	}
	return nil
}

func sqlJobvolumes(sqlJob *mariadbv1alpha1.SqlJob) ([]corev1.Volume, []corev1.VolumeMount) {
	return []corev1.Volume{
			{
				Name: batchScriptsVolume,
				VolumeSource: corev1.VolumeSource{
					ConfigMap: &corev1.ConfigMapVolumeSource{
						LocalObjectReference: sqlJob.Spec.SqlConfigMapKeyRef.LocalObjectReference,
						Items: []corev1.KeyToPath{
							{
								Key:  sqlJob.Spec.SqlConfigMapKeyRef.Key,
								Path: batchScriptsSqlFile,
							},
						},
					},
				},
			},
		}, []corev1.VolumeMount{
			{
				Name:      batchScriptsVolume,
				MountPath: batchScriptsMountPath,
			},
		}
}

func sqlJobEnv(sqlJob *mariadbv1alpha1.SqlJob) []v1.EnvVar {
	return []v1.EnvVar{
		{
			Name:  batchUserEnv,
			Value: sqlJob.Spec.Username,
		},
		{
			Name: batchPasswordEnv,
			ValueFrom: &v1.EnvVarSource{
				SecretKeyRef: &sqlJob.Spec.PasswordSecretKeyRef,
			},
		},
	}
}<|MERGE_RESOLUTION|>--- conflicted
+++ resolved
@@ -157,8 +157,8 @@
 	return jobContainer("mariadb", cmd, mariadb.Spec.Image, volumeMounts, envVar, resources, mariadb)
 }
 
-<<<<<<< HEAD
-func jobBatchStorageVolume(volumeSource *corev1.VolumeSource, mariaDb *mariadbv1alpha1.MariaDB, mountDataDir bool) ([]corev1.Volume, []corev1.VolumeMount) {
+func jobBatchStorageVolume(volumeSource *corev1.VolumeSource, mountDataDir bool, s3 *mariadbv1alpha1.S3) ([]corev1.Volume, []corev1.VolumeMount) {
+
 	volumes := []corev1.Volume{
 		{
 			Name:         batchStorageVolume,
@@ -194,21 +194,6 @@
 
 	}
 
-=======
-func jobBatchStorageVolume(volumeSource *corev1.VolumeSource, s3 *mariadbv1alpha1.S3) ([]corev1.Volume, []corev1.VolumeMount) {
-	volumes :=
-		[]corev1.Volume{
-			{
-				Name:         batchStorageVolume,
-				VolumeSource: *volumeSource,
-			},
-		}
-	volumeMounts := []corev1.VolumeMount{
-		{
-			Name:      batchStorageVolume,
-			MountPath: batchStorageMountPath,
-		},
-	}
 	if s3 != nil && s3.TLS != nil && s3.TLS.Enabled && s3.TLS.CASecretKeyRef != nil {
 		volumes = append(volumes, corev1.Volume{
 			Name: batchS3PKI,
@@ -223,8 +208,9 @@
 			MountPath: batchS3PKIMountPath,
 		})
 	}
->>>>>>> 5e7dc1ce
+
 	return volumes, volumeMounts
+
 }
 
 func jobEnv(mariadb *mariadbv1alpha1.MariaDB) []v1.EnvVar {
