# API Reference

## Packages
- [k8s.mariadb.com/v1alpha1](#k8smariadbcomv1alpha1)


## k8s.mariadb.com/v1alpha1

Package v1alpha1 contains API Schema definitions for the v1alpha1 API group

### Resource Types
- [Backup](#backup)
- [Connection](#connection)
- [Database](#database)
- [Grant](#grant)
- [MariaDB](#mariadb)
- [MaxScale](#maxscale)
- [Restore](#restore)
- [SqlJob](#sqljob)
- [User](#user)



#### AffinityConfig



AffinityConfig defines policies to schedule Pods in Nodes.



_Appears in:_
- [BackupSpec](#backupspec)
- [Exporter](#exporter)
- [Job](#job)
- [JobPodTemplate](#jobpodtemplate)
- [MariaDBSpec](#mariadbspec)
- [MaxScaleSpec](#maxscalespec)
- [PodTemplate](#podtemplate)
- [RestoreSpec](#restorespec)
- [SqlJobSpec](#sqljobspec)

| Field | Description | Default | Validation |
| --- | --- | --- | --- |
| `antiAffinityEnabled` _boolean_ | AntiAffinityEnabled configures PodAntiAffinity so each Pod is scheduled in a different Node, enabling HA.<br />Make sure you have at least as many Nodes available as the replicas to not end up with unscheduled Pods. |  |  |


#### Backup



Backup is the Schema for the backups API. It is used to define backup jobs and its storage.





| Field | Description | Default | Validation |
| --- | --- | --- | --- |
| `apiVersion` _string_ | `k8s.mariadb.com/v1alpha1` | | |
| `kind` _string_ | `Backup` | | |
| `metadata` _[ObjectMeta](https://kubernetes.io/docs/reference/generated/kubernetes-api/v1.31/#objectmeta-v1-meta)_ | Refer to Kubernetes API documentation for fields of `metadata`. |  |  |
| `spec` _[BackupSpec](#backupspec)_ |  |  |  |


#### BackupSpec



BackupSpec defines the desired state of Backup



_Appears in:_
- [Backup](#backup)

| Field | Description | Default | Validation |
| --- | --- | --- | --- |
| `args` _string array_ | Args to be used in the Container. |  |  |
| `resources` _[ResourceRequirements](https://kubernetes.io/docs/reference/generated/kubernetes-api/v1.31/#resourcerequirements-v1-core)_ | Resouces describes the compute resource requirements. |  |  |
| `securityContext` _[SecurityContext](https://kubernetes.io/docs/reference/generated/kubernetes-api/v1.31/#securitycontext-v1-core)_ | SecurityContext holds security configuration that will be applied to a container. |  |  |
| `podMetadata` _[Metadata](#metadata)_ | PodMetadata defines extra metadata for the Pod. |  |  |
| `imagePullSecrets` _[LocalObjectReference](https://kubernetes.io/docs/reference/generated/kubernetes-api/v1.31/#localobjectreference-v1-core) array_ | ImagePullSecrets is the list of pull Secrets to be used to pull the image. |  |  |
| `podSecurityContext` _[PodSecurityContext](https://kubernetes.io/docs/reference/generated/kubernetes-api/v1.31/#podsecuritycontext-v1-core)_ | SecurityContext holds pod-level security attributes and common container settings. |  |  |
| `serviceAccountName` _string_ | ServiceAccountName is the name of the ServiceAccount to be used by the Pods. |  |  |
| `affinity` _[AffinityConfig](#affinityconfig)_ | Affinity to be used in the Pod. |  |  |
| `nodeSelector` _object (keys:string, values:string)_ | NodeSelector to be used in the Pod. |  |  |
| `tolerations` _[Toleration](https://kubernetes.io/docs/reference/generated/kubernetes-api/v1.31/#toleration-v1-core) array_ | Tolerations to be used in the Pod. |  |  |
| `priorityClassName` _string_ | PriorityClassName to be used in the Pod. |  |  |
| `successfulJobsHistoryLimit` _integer_ |  |  | Minimum: 0 <br /> |
| `failedJobsHistoryLimit` _integer_ |  |  | Minimum: 0 <br /> |
| `timeZone` _string_ |  |  |  |
| `mariaDbRef` _[MariaDBRef](#mariadbref)_ | MariaDBRef is a reference to a MariaDB object. |  | Required: \{\} <br /> |
| `storage` _[BackupStorage](#backupstorage)_ | Storage to be used in the Backup. |  | Required: \{\} <br /> |
| `schedule` _[Schedule](#schedule)_ | Schedule defines when the Backup will be taken. |  |  |
| `maxRetention` _[Duration](https://kubernetes.io/docs/reference/generated/kubernetes-api/v1.31/#duration-v1-meta)_ | MaxRetention defines the retention policy for backups. Old backups will be cleaned up by the Backup Job.<br />It defaults to 30 days. |  |  |
| `databases` _string array_ | Databases defines the logical databases to be backed up. If not provided, all databases are backed up. |  |  |
| `ignoreGlobalPriv` _boolean_ | IgnoreGlobalPriv indicates to ignore the mysql.global_priv in backups.<br />If not provided, it will default to true when the referred MariaDB instance has Galera enabled and otherwise to false.<br />See: https://github.com/mariadb-operator/mariadb-operator/issues/556 |  |  |
| `logLevel` _string_ | LogLevel to be used n the Backup Job. It defaults to 'info'. | info |  |
| `backoffLimit` _integer_ | BackoffLimit defines the maximum number of attempts to successfully take a Backup. |  |  |
| `restartPolicy` _[RestartPolicy](https://kubernetes.io/docs/reference/generated/kubernetes-api/v1.31/#restartpolicy-v1-core)_ | RestartPolicy to be added to the Backup Pod. | OnFailure | Enum: [Always OnFailure Never] <br /> |
| `inheritMetadata` _[Metadata](#metadata)_ | InheritMetadata defines the metadata to be inherited by children resources. |  |  |


#### BackupStorage



BackupStorage defines the storage for a Backup.



_Appears in:_
- [BackupSpec](#backupspec)

| Field | Description | Default | Validation |
| --- | --- | --- | --- |
| `s3` _[S3](#s3)_ | S3 defines the configuration to store backups in a S3 compatible storage. |  |  |
| `persistentVolumeClaim` _[PersistentVolumeClaimSpec](https://kubernetes.io/docs/reference/generated/kubernetes-api/v1.31/#persistentvolumeclaimspec-v1-core)_ | PersistentVolumeClaim is a Kubernetes PVC specification. |  |  |
| `volume` _[VolumeSource](https://kubernetes.io/docs/reference/generated/kubernetes-api/v1.31/#volumesource-v1-core)_ | Volume is a Kubernetes volume specification. |  |  |


#### BootstrapFrom



BootstrapFrom defines a source to bootstrap MariaDB from.



_Appears in:_
- [MariaDBSpec](#mariadbspec)

| Field | Description | Default | Validation |
| --- | --- | --- | --- |
| `backupRef` _[LocalObjectReference](https://kubernetes.io/docs/reference/generated/kubernetes-api/v1.31/#localobjectreference-v1-core)_ | BackupRef is a reference to a Backup object. It has priority over S3 and Volume. |  |  |
| `s3` _[S3](#s3)_ | S3 defines the configuration to restore backups from a S3 compatible storage. It has priority over Volume. |  |  |
| `volume` _[VolumeSource](https://kubernetes.io/docs/reference/generated/kubernetes-api/v1.31/#volumesource-v1-core)_ | Volume is a Kubernetes Volume object that contains a backup. |  |  |
| `targetRecoveryTime` _[Time](https://kubernetes.io/docs/reference/generated/kubernetes-api/v1.31/#time-v1-meta)_ | TargetRecoveryTime is a RFC3339 (1970-01-01T00:00:00Z) date and time that defines the point in time recovery objective.<br />It is used to determine the closest restoration source in time. |  |  |
| `restoreJob` _[Job](#job)_ | RestoreJob defines additional properties for the Job used to perform the Restore. |  |  |


#### CleanupPolicy

_Underlying type:_ _string_

CleanupPolicy defines the behavior for cleaning up a resource.



_Appears in:_
- [DatabaseSpec](#databasespec)
- [GrantSpec](#grantspec)
- [SQLTemplate](#sqltemplate)
- [UserSpec](#userspec)

| Field | Description |
| --- | --- |
| `Skip` | CleanupPolicySkip indicates that the resource will NOT be deleted from the database after the CR is deleted.<br /> |
| `Delete` | CleanupPolicyDelete indicates that the resource will be deleted from the database after the CR is deleted.<br /> |


#### Connection



Connection is the Schema for the connections API. It is used to configure connection strings for the applications connecting to MariaDB.





| Field | Description | Default | Validation |
| --- | --- | --- | --- |
| `apiVersion` _string_ | `k8s.mariadb.com/v1alpha1` | | |
| `kind` _string_ | `Connection` | | |
| `metadata` _[ObjectMeta](https://kubernetes.io/docs/reference/generated/kubernetes-api/v1.31/#objectmeta-v1-meta)_ | Refer to Kubernetes API documentation for fields of `metadata`. |  |  |
| `spec` _[ConnectionSpec](#connectionspec)_ |  |  |  |


#### ConnectionSpec



ConnectionSpec defines the desired state of Connection



_Appears in:_
- [Connection](#connection)

| Field | Description | Default | Validation |
| --- | --- | --- | --- |
| `secretName` _string_ | SecretName to be used in the Connection. |  |  |
| `secretTemplate` _[SecretTemplate](#secrettemplate)_ | SecretTemplate to be used in the Connection. |  |  |
| `healthCheck` _[HealthCheck](#healthcheck)_ | HealthCheck to be used in the Connection. |  |  |
| `params` _object (keys:string, values:string)_ | Params to be used in the Connection. |  |  |
| `serviceName` _string_ | ServiceName to be used in the Connection. |  |  |
| `port` _integer_ | Port to connect to. If not provided, it defaults to the MariaDB port or to the first MaxScale listener. |  |  |
| `mariaDbRef` _[MariaDBRef](#mariadbref)_ | MariaDBRef is a reference to the MariaDB to connect to. Either MariaDBRef or MaxScaleRef must be provided. |  |  |
| `maxScaleRef` _[ObjectReference](https://kubernetes.io/docs/reference/generated/kubernetes-api/v1.31/#objectreference-v1-core)_ | MaxScaleRef is a reference to the MaxScale to connect to. Either MariaDBRef or MaxScaleRef must be provided. |  |  |
| `username` _string_ | Username to use for configuring the Connection. |  | Required: \{\} <br /> |
| `passwordSecretKeyRef` _[SecretKeySelector](https://kubernetes.io/docs/reference/generated/kubernetes-api/v1.31/#secretkeyselector-v1-core)_ | PasswordSecretKeyRef is a reference to the password to use for configuring the Connection.<br />If the referred Secret is labeled with "k8s.mariadb.com/watch", updates may be performed to the Secret in order to update the password. |  | Required: \{\} <br /> |
| `host` _string_ | Host to connect to. If not provided, it defaults to the MariaDB host or to the MaxScale host. |  |  |
| `database` _string_ | Database to use when configuring the Connection. |  |  |


#### ConnectionTemplate



ConnectionTemplate defines a template to customize Connection objects.



_Appears in:_
- [ConnectionSpec](#connectionspec)
- [MariaDBMaxScaleSpec](#mariadbmaxscalespec)
- [MariaDBSpec](#mariadbspec)
- [MaxScaleSpec](#maxscalespec)

| Field | Description | Default | Validation |
| --- | --- | --- | --- |
| `secretName` _string_ | SecretName to be used in the Connection. |  |  |
| `secretTemplate` _[SecretTemplate](#secrettemplate)_ | SecretTemplate to be used in the Connection. |  |  |
| `healthCheck` _[HealthCheck](#healthcheck)_ | HealthCheck to be used in the Connection. |  |  |
| `params` _object (keys:string, values:string)_ | Params to be used in the Connection. |  |  |
| `serviceName` _string_ | ServiceName to be used in the Connection. |  |  |
| `port` _integer_ | Port to connect to. If not provided, it defaults to the MariaDB port or to the first MaxScale listener. |  |  |


#### Container



Container object definition.



_Appears in:_
- [Exporter](#exporter)
- [Galera](#galera)
- [GaleraSpec](#galeraspec)
- [MariaDBSpec](#mariadbspec)
- [MaxScaleSpec](#maxscalespec)
- [PodTemplate](#podtemplate)

| Field | Description | Default | Validation |
| --- | --- | --- | --- |
| `command` _string array_ | Command to be used in the Container. |  |  |
| `args` _string array_ | Args to be used in the Container. |  |  |
| `env` _[EnvVar](https://kubernetes.io/docs/reference/generated/kubernetes-api/v1.31/#envvar-v1-core) array_ | Env represents the environment variables to be injected in a container. |  |  |
| `envFrom` _[EnvFromSource](https://kubernetes.io/docs/reference/generated/kubernetes-api/v1.31/#envfromsource-v1-core) array_ | EnvFrom represents the references (via ConfigMap and Secrets) to environment variables to be injected in the container. |  |  |
| `volumeMounts` _[VolumeMount](https://kubernetes.io/docs/reference/generated/kubernetes-api/v1.31/#volumemount-v1-core) array_ | VolumeMounts to be used in the Container. |  |  |
| `livenessProbe` _[Probe](https://kubernetes.io/docs/reference/generated/kubernetes-api/v1.31/#probe-v1-core)_ | LivenessProbe to be used in the Container. |  |  |
| `readinessProbe` _[Probe](https://kubernetes.io/docs/reference/generated/kubernetes-api/v1.31/#probe-v1-core)_ | ReadinessProbe to be used in the Container. |  |  |
| `resources` _[ResourceRequirements](https://kubernetes.io/docs/reference/generated/kubernetes-api/v1.31/#resourcerequirements-v1-core)_ | Resouces describes the compute resource requirements. |  |  |
| `securityContext` _[SecurityContext](https://kubernetes.io/docs/reference/generated/kubernetes-api/v1.31/#securitycontext-v1-core)_ | SecurityContext holds security configuration that will be applied to a container. |  |  |
| `image` _string_ | Image name to be used by the MariaDB instances. The supported format is `<image>:<tag>`. |  | Required: \{\} <br /> |
| `imagePullPolicy` _[PullPolicy](https://kubernetes.io/docs/reference/generated/kubernetes-api/v1.31/#pullpolicy-v1-core)_ | ImagePullPolicy is the image pull policy. One of `Always`, `Never` or `IfNotPresent`. If not defined, it defaults to `IfNotPresent`. |  | Enum: [Always Never IfNotPresent] <br /> |


#### ContainerTemplate



ContainerTemplate defines a template to configure Container objects.



_Appears in:_
- [Container](#container)
- [Exporter](#exporter)
- [GaleraAgent](#galeraagent)
- [MariaDBSpec](#mariadbspec)
- [MaxScaleSpec](#maxscalespec)

| Field | Description | Default | Validation |
| --- | --- | --- | --- |
| `command` _string array_ | Command to be used in the Container. |  |  |
| `args` _string array_ | Args to be used in the Container. |  |  |
| `env` _[EnvVar](https://kubernetes.io/docs/reference/generated/kubernetes-api/v1.31/#envvar-v1-core) array_ | Env represents the environment variables to be injected in a container. |  |  |
| `envFrom` _[EnvFromSource](https://kubernetes.io/docs/reference/generated/kubernetes-api/v1.31/#envfromsource-v1-core) array_ | EnvFrom represents the references (via ConfigMap and Secrets) to environment variables to be injected in the container. |  |  |
| `volumeMounts` _[VolumeMount](https://kubernetes.io/docs/reference/generated/kubernetes-api/v1.31/#volumemount-v1-core) array_ | VolumeMounts to be used in the Container. |  |  |
| `livenessProbe` _[Probe](https://kubernetes.io/docs/reference/generated/kubernetes-api/v1.31/#probe-v1-core)_ | LivenessProbe to be used in the Container. |  |  |
| `readinessProbe` _[Probe](https://kubernetes.io/docs/reference/generated/kubernetes-api/v1.31/#probe-v1-core)_ | ReadinessProbe to be used in the Container. |  |  |
| `resources` _[ResourceRequirements](https://kubernetes.io/docs/reference/generated/kubernetes-api/v1.31/#resourcerequirements-v1-core)_ | Resouces describes the compute resource requirements. |  |  |
| `securityContext` _[SecurityContext](https://kubernetes.io/docs/reference/generated/kubernetes-api/v1.31/#securitycontext-v1-core)_ | SecurityContext holds security configuration that will be applied to a container. |  |  |


#### CooperativeMonitoring

_Underlying type:_ _string_

CooperativeMonitoring enables coordination between multiple MaxScale instances running monitors.
See: https://mariadb.com/docs/server/architecture/components/maxscale/monitors/mariadbmon/use-cooperative-locking-ha-maxscale-mariadb-monitor/



_Appears in:_
- [MaxScaleMonitor](#maxscalemonitor)

| Field | Description |
| --- | --- |
| `majority_of_all` | CooperativeMonitoringMajorityOfAll requires a lock from the majority of the MariaDB servers, even the ones that are down.<br /> |
| `majority_of_running` | CooperativeMonitoringMajorityOfRunning requires a lock from the majority of the MariaDB servers.<br /> |


#### CronJobTemplate



CronJobTemplate defines parameters for configuring CronJob objects.



_Appears in:_
- [BackupSpec](#backupspec)
- [SqlJobSpec](#sqljobspec)

| Field | Description | Default | Validation |
| --- | --- | --- | --- |
| `successfulJobsHistoryLimit` _integer_ |  |  | Minimum: 0 <br /> |
| `failedJobsHistoryLimit` _integer_ |  |  | Minimum: 0 <br /> |
| `timeZone` _string_ |  |  |  |


#### Database



Database is the Schema for the databases API. It is used to define a logical database as if you were running a 'CREATE DATABASE' statement.





| Field | Description | Default | Validation |
| --- | --- | --- | --- |
| `apiVersion` _string_ | `k8s.mariadb.com/v1alpha1` | | |
| `kind` _string_ | `Database` | | |
| `metadata` _[ObjectMeta](https://kubernetes.io/docs/reference/generated/kubernetes-api/v1.31/#objectmeta-v1-meta)_ | Refer to Kubernetes API documentation for fields of `metadata`. |  |  |
| `spec` _[DatabaseSpec](#databasespec)_ |  |  |  |


#### DatabaseSpec



DatabaseSpec defines the desired state of Database



_Appears in:_
- [Database](#database)

| Field | Description | Default | Validation |
| --- | --- | --- | --- |
| `requeueInterval` _[Duration](https://kubernetes.io/docs/reference/generated/kubernetes-api/v1.31/#duration-v1-meta)_ | RequeueInterval is used to perform requeue reconciliations. |  |  |
| `retryInterval` _[Duration](https://kubernetes.io/docs/reference/generated/kubernetes-api/v1.31/#duration-v1-meta)_ | RetryInterval is the interval used to perform retries. |  |  |
| `cleanupPolicy` _[CleanupPolicy](#cleanuppolicy)_ | CleanupPolicy defines the behavior for cleaning up a SQL resource. |  | Enum: [Skip Delete] <br /> |
| `mariaDbRef` _[MariaDBRef](#mariadbref)_ | MariaDBRef is a reference to a MariaDB object. |  | Required: \{\} <br /> |
| `characterSet` _string_ | CharacterSet to use in the Database. | utf8 |  |
| `collate` _string_ | Collate to use in the Database. | utf8_general_ci |  |
| `name` _string_ | Name overrides the default Database name provided by metadata.name. |  | MaxLength: 80 <br /> |


#### Exporter



Exporter defines a metrics exporter container.



_Appears in:_
- [MariadbMetrics](#mariadbmetrics)
- [MaxScaleMetrics](#maxscalemetrics)

| Field | Description | Default | Validation |
| --- | --- | --- | --- |
| `command` _string array_ | Command to be used in the Container. |  |  |
| `args` _string array_ | Args to be used in the Container. |  |  |
| `env` _[EnvVar](https://kubernetes.io/docs/reference/generated/kubernetes-api/v1.31/#envvar-v1-core) array_ | Env represents the environment variables to be injected in a container. |  |  |
| `envFrom` _[EnvFromSource](https://kubernetes.io/docs/reference/generated/kubernetes-api/v1.31/#envfromsource-v1-core) array_ | EnvFrom represents the references (via ConfigMap and Secrets) to environment variables to be injected in the container. |  |  |
| `volumeMounts` _[VolumeMount](https://kubernetes.io/docs/reference/generated/kubernetes-api/v1.31/#volumemount-v1-core) array_ | VolumeMounts to be used in the Container. |  |  |
| `livenessProbe` _[Probe](https://kubernetes.io/docs/reference/generated/kubernetes-api/v1.31/#probe-v1-core)_ | LivenessProbe to be used in the Container. |  |  |
| `readinessProbe` _[Probe](https://kubernetes.io/docs/reference/generated/kubernetes-api/v1.31/#probe-v1-core)_ | ReadinessProbe to be used in the Container. |  |  |
| `resources` _[ResourceRequirements](https://kubernetes.io/docs/reference/generated/kubernetes-api/v1.31/#resourcerequirements-v1-core)_ | Resouces describes the compute resource requirements. |  |  |
| `securityContext` _[SecurityContext](https://kubernetes.io/docs/reference/generated/kubernetes-api/v1.31/#securitycontext-v1-core)_ | SecurityContext holds security configuration that will be applied to a container. |  |  |
| `podMetadata` _[Metadata](#metadata)_ | PodMetadata defines extra metadata for the Pod. |  |  |
| `imagePullSecrets` _[LocalObjectReference](https://kubernetes.io/docs/reference/generated/kubernetes-api/v1.31/#localobjectreference-v1-core) array_ | ImagePullSecrets is the list of pull Secrets to be used to pull the image. |  |  |
| `initContainers` _[Container](#container) array_ | InitContainers to be used in the Pod. |  |  |
| `sidecarContainers` _[Container](#container) array_ | SidecarContainers to be used in the Pod. |  |  |
| `podSecurityContext` _[PodSecurityContext](https://kubernetes.io/docs/reference/generated/kubernetes-api/v1.31/#podsecuritycontext-v1-core)_ | SecurityContext holds pod-level security attributes and common container settings. |  |  |
| `serviceAccountName` _string_ | ServiceAccountName is the name of the ServiceAccount to be used by the Pods. |  |  |
| `affinity` _[AffinityConfig](#affinityconfig)_ | Affinity to be used in the Pod. |  |  |
| `nodeSelector` _object (keys:string, values:string)_ | NodeSelector to be used in the Pod. |  |  |
| `tolerations` _[Toleration](https://kubernetes.io/docs/reference/generated/kubernetes-api/v1.31/#toleration-v1-core) array_ | Tolerations to be used in the Pod. |  |  |
| `volumes` _[Volume](https://kubernetes.io/docs/reference/generated/kubernetes-api/v1.31/#volume-v1-core) array_ | Volumes to be used in the Pod. |  |  |
| `priorityClassName` _string_ | PriorityClassName to be used in the Pod. |  |  |
| `topologySpreadConstraints` _[TopologySpreadConstraint](https://kubernetes.io/docs/reference/generated/kubernetes-api/v1.31/#topologyspreadconstraint-v1-core) array_ | TopologySpreadConstraints to be used in the Pod. |  |  |
| `image` _string_ | Image name to be used as metrics exporter. The supported format is `<image>:<tag>`.<br />Only mysqld-exporter >= v0.15.0 is supported: https://github.com/prometheus/mysqld_exporter |  |  |
| `imagePullPolicy` _[PullPolicy](https://kubernetes.io/docs/reference/generated/kubernetes-api/v1.31/#pullpolicy-v1-core)_ | ImagePullPolicy is the image pull policy. One of `Always`, `Never` or `IfNotPresent`. If not defined, it defaults to `IfNotPresent`. |  | Enum: [Always Never IfNotPresent] <br /> |
| `port` _integer_ | Port where the exporter will be listening for connections. |  |  |


#### Galera



Galera allows you to enable multi-master HA via Galera in your MariaDB cluster.



_Appears in:_
- [MariaDBSpec](#mariadbspec)

| Field | Description | Default | Validation |
| --- | --- | --- | --- |
| `primary` _[PrimaryGalera](#primarygalera)_ | Primary is the Galera configuration for the primary node. |  |  |
| `sst` _[SST](#sst)_ | SST is the Snapshot State Transfer used when new Pods join the cluster.<br />More info: https://galeracluster.com/library/documentation/sst.html. |  | Enum: [rsync mariabackup mysqldump] <br /> |
| `availableWhenDonor` _boolean_ | AvailableWhenDonor indicates whether a donor node should be responding to queries. It defaults to false. |  |  |
| `galeraLibPath` _string_ | GaleraLibPath is a path inside the MariaDB image to the wsrep provider plugin. It is defaulted if not provided.<br />More info: https://galeracluster.com/library/documentation/mysql-wsrep-options.html#wsrep-provider. |  |  |
| `replicaThreads` _integer_ | ReplicaThreads is the number of replica threads used to apply Galera write sets in parallel.<br />More info: https://mariadb.com/kb/en/galera-cluster-system-variables/#wsrep_slave_threads. |  |  |
| `providerOptions` _object (keys:string, values:string)_ | ProviderOptions is map of Galera configuration parameters.<br />More info: https://mariadb.com/kb/en/galera-cluster-system-variables/#wsrep_provider_options. |  |  |
| `agent` _[GaleraAgent](#galeraagent)_ | GaleraAgent is a sidecar agent that co-operates with mariadb-operator. |  |  |
| `recovery` _[GaleraRecovery](#galerarecovery)_ | GaleraRecovery is the recovery process performed by the operator whenever the Galera cluster is not healthy.<br />More info: https://galeracluster.com/library/documentation/crash-recovery.html. |  |  |
| `initContainer` _[Container](#container)_ | InitContainer is an init container that runs in the MariaDB Pod and co-operates with mariadb-operator. |  |  |
| `initJob` _[Job](#job)_ | InitJob defines a Job that co-operates with mariadb-operator by performing initialization tasks. |  |  |
| `config` _[GaleraConfig](#galeraconfig)_ | GaleraConfig defines storage options for the Galera configuration files. |  |  |
| `enabled` _boolean_ | Enabled is a flag to enable Galera. |  |  |


#### GaleraAgent



GaleraAgent is a sidecar agent that co-operates with mariadb-operator.



_Appears in:_
- [Galera](#galera)
- [GaleraSpec](#galeraspec)

| Field | Description | Default | Validation |
| --- | --- | --- | --- |
| `command` _string array_ | Command to be used in the Container. |  |  |
| `args` _string array_ | Args to be used in the Container. |  |  |
| `env` _[EnvVar](https://kubernetes.io/docs/reference/generated/kubernetes-api/v1.31/#envvar-v1-core) array_ | Env represents the environment variables to be injected in a container. |  |  |
| `envFrom` _[EnvFromSource](https://kubernetes.io/docs/reference/generated/kubernetes-api/v1.31/#envfromsource-v1-core) array_ | EnvFrom represents the references (via ConfigMap and Secrets) to environment variables to be injected in the container. |  |  |
| `volumeMounts` _[VolumeMount](https://kubernetes.io/docs/reference/generated/kubernetes-api/v1.31/#volumemount-v1-core) array_ | VolumeMounts to be used in the Container. |  |  |
| `livenessProbe` _[Probe](https://kubernetes.io/docs/reference/generated/kubernetes-api/v1.31/#probe-v1-core)_ | LivenessProbe to be used in the Container. |  |  |
| `readinessProbe` _[Probe](https://kubernetes.io/docs/reference/generated/kubernetes-api/v1.31/#probe-v1-core)_ | ReadinessProbe to be used in the Container. |  |  |
| `resources` _[ResourceRequirements](https://kubernetes.io/docs/reference/generated/kubernetes-api/v1.31/#resourcerequirements-v1-core)_ | Resouces describes the compute resource requirements. |  |  |
| `securityContext` _[SecurityContext](https://kubernetes.io/docs/reference/generated/kubernetes-api/v1.31/#securitycontext-v1-core)_ | SecurityContext holds security configuration that will be applied to a container. |  |  |
| `image` _string_ | Image name to be used by the MariaDB instances. The supported format is `<image>:<tag>`. |  |  |
| `imagePullPolicy` _[PullPolicy](https://kubernetes.io/docs/reference/generated/kubernetes-api/v1.31/#pullpolicy-v1-core)_ | ImagePullPolicy is the image pull policy. One of `Always`, `Never` or `IfNotPresent`. If not defined, it defaults to `IfNotPresent`. |  | Enum: [Always Never IfNotPresent] <br /> |
| `port` _integer_ | Port where the agent will be listening for connections. |  |  |
| `kubernetesAuth` _[KubernetesAuth](#kubernetesauth)_ | KubernetesAuth to be used by the agent container |  |  |
| `gracefulShutdownTimeout` _[Duration](https://kubernetes.io/docs/reference/generated/kubernetes-api/v1.31/#duration-v1-meta)_ | GracefulShutdownTimeout is the time we give to the agent container in order to gracefully terminate in-flight requests. |  |  |


#### GaleraConfig



GaleraConfig defines storage options for the Galera configuration files.



_Appears in:_
- [Galera](#galera)
- [GaleraSpec](#galeraspec)

| Field | Description | Default | Validation |
| --- | --- | --- | --- |
| `reuseStorageVolume` _boolean_ | ReuseStorageVolume indicates that storage volume used by MariaDB should be reused to store the Galera configuration files.<br />It defaults to false, which implies that a dedicated volume for the Galera configuration files is provisioned. |  |  |
| `volumeClaimTemplate` _[VolumeClaimTemplate](#volumeclaimtemplate)_ | VolumeClaimTemplate is a template for the PVC that will contain the Galera configuration files shared between the InitContainer, Agent and MariaDB. |  |  |


#### GaleraRecovery



GaleraRecovery is the recovery process performed by the operator whenever the Galera cluster is not healthy.
More info: https://galeracluster.com/library/documentation/crash-recovery.html.



_Appears in:_
- [Galera](#galera)
- [GaleraSpec](#galeraspec)

| Field | Description | Default | Validation |
| --- | --- | --- | --- |
| `enabled` _boolean_ | Enabled is a flag to enable GaleraRecovery. |  |  |
<<<<<<< HEAD
| `minClusterSize` _[IntOrString](https://kubernetes.io/docs/reference/generated/kubernetes-api/v1.31/#intorstring-intstr-util)_ | MinClusterSize is the minimum number of replicas to consider the cluster healthy. It can be either a number of replicas (3) or a percentage (50%).<br />If Galera consistently reports less replicas than this value for the given 'ClusterHealthyTimeout' interval, a cluster recovery is iniated.<br />It defaults to '50%' of the replicas specified by the MariaDB object. |  |  |
=======
| `minClusterSize` _[IntOrString](https://kubernetes.io/docs/reference/generated/kubernetes-api/v1.31/#intorstring-intstr-util)_ | MinClusterSize is the minimum number of replicas to consider the cluster healthy. It can be either a number of replicas (1) or a percentage (50%).<br />If Galera consistently reports less replicas than this value for the given 'ClusterHealthyTimeout' interval, a cluster recovery is iniated.<br />It defaults to '1' replica. |  |  |
>>>>>>> e6d7892e
| `clusterMonitorInterval` _[Duration](https://kubernetes.io/docs/reference/generated/kubernetes-api/v1.31/#duration-v1-meta)_ | ClusterMonitorInterval represents the interval used to monitor the Galera cluster health. |  |  |
| `clusterHealthyTimeout` _[Duration](https://kubernetes.io/docs/reference/generated/kubernetes-api/v1.31/#duration-v1-meta)_ | ClusterHealthyTimeout represents the duration at which a Galera cluster, that consistently failed health checks,<br />is considered unhealthy, and consequently the Galera recovery process will be initiated by the operator. |  |  |
| `clusterBootstrapTimeout` _[Duration](https://kubernetes.io/docs/reference/generated/kubernetes-api/v1.31/#duration-v1-meta)_ | ClusterBootstrapTimeout is the time limit for bootstrapping a cluster.<br />Once this timeout is reached, the Galera recovery state is reset and a new cluster bootstrap will be attempted. |  |  |
| `podRecoveryTimeout` _[Duration](https://kubernetes.io/docs/reference/generated/kubernetes-api/v1.31/#duration-v1-meta)_ | PodRecoveryTimeout is the time limit for recevorying the sequence of a Pod during the cluster recovery. |  |  |
| `podSyncTimeout` _[Duration](https://kubernetes.io/docs/reference/generated/kubernetes-api/v1.31/#duration-v1-meta)_ | PodSyncTimeout is the time limit for a Pod to join the cluster after having performed a cluster bootstrap during the cluster recovery. |  |  |
| `forceClusterBootstrapInPod` _string_ | ForceClusterBootstrapInPod allows you to manually initiate the bootstrap process in a specific Pod.<br />IMPORTANT: Use this option only in exceptional circumstances. Not selecting the Pod with the highest sequence number may result in data loss.<br />IMPORTANT: Ensure you unset this field after completing the bootstrap to allow the operator to choose the appropriate Pod to bootstrap from in an event of cluster recovery. |  |  |
| `job` _[GaleraRecoveryJob](#galerarecoveryjob)_ | Job defines a Job that co-operates with mariadb-operator by performing the Galera cluster recovery . |  |  |


#### GaleraRecoveryJob



GaleraRecoveryJob defines a Job used to be used to recover the Galera cluster.



_Appears in:_
- [GaleraRecovery](#galerarecovery)

| Field | Description | Default | Validation |
| --- | --- | --- | --- |
| `metadata` _[Metadata](#metadata)_ | Refer to Kubernetes API documentation for fields of `metadata`. |  |  |
| `resources` _[ResourceRequirements](https://kubernetes.io/docs/reference/generated/kubernetes-api/v1.31/#resourcerequirements-v1-core)_ | Resouces describes the compute resource requirements. |  |  |


#### GaleraSpec



GaleraSpec is the Galera desired state specification.



_Appears in:_
- [Galera](#galera)

| Field | Description | Default | Validation |
| --- | --- | --- | --- |
| `primary` _[PrimaryGalera](#primarygalera)_ | Primary is the Galera configuration for the primary node. |  |  |
| `sst` _[SST](#sst)_ | SST is the Snapshot State Transfer used when new Pods join the cluster.<br />More info: https://galeracluster.com/library/documentation/sst.html. |  | Enum: [rsync mariabackup mysqldump] <br /> |
| `availableWhenDonor` _boolean_ | AvailableWhenDonor indicates whether a donor node should be responding to queries. It defaults to false. |  |  |
| `galeraLibPath` _string_ | GaleraLibPath is a path inside the MariaDB image to the wsrep provider plugin. It is defaulted if not provided.<br />More info: https://galeracluster.com/library/documentation/mysql-wsrep-options.html#wsrep-provider. |  |  |
| `replicaThreads` _integer_ | ReplicaThreads is the number of replica threads used to apply Galera write sets in parallel.<br />More info: https://mariadb.com/kb/en/galera-cluster-system-variables/#wsrep_slave_threads. |  |  |
| `providerOptions` _object (keys:string, values:string)_ | ProviderOptions is map of Galera configuration parameters.<br />More info: https://mariadb.com/kb/en/galera-cluster-system-variables/#wsrep_provider_options. |  |  |
| `agent` _[GaleraAgent](#galeraagent)_ | GaleraAgent is a sidecar agent that co-operates with mariadb-operator. |  |  |
| `recovery` _[GaleraRecovery](#galerarecovery)_ | GaleraRecovery is the recovery process performed by the operator whenever the Galera cluster is not healthy.<br />More info: https://galeracluster.com/library/documentation/crash-recovery.html. |  |  |
| `initContainer` _[Container](#container)_ | InitContainer is an init container that runs in the MariaDB Pod and co-operates with mariadb-operator. |  |  |
| `initJob` _[Job](#job)_ | InitJob defines a Job that co-operates with mariadb-operator by performing initialization tasks. |  |  |
| `config` _[GaleraConfig](#galeraconfig)_ | GaleraConfig defines storage options for the Galera configuration files. |  |  |


#### GeneratedSecretKeyRef



GeneratedSecretKeyRef defines a reference to a Secret that can be automatically generated by mariadb-operator if needed.



_Appears in:_
- [MariaDBSpec](#mariadbspec)
- [MariadbMetrics](#mariadbmetrics)
- [MaxScaleAuth](#maxscaleauth)
- [ReplicaReplication](#replicareplication)

| Field | Description | Default | Validation |
| --- | --- | --- | --- |
| `generate` _boolean_ | Generate indicates whether the Secret should be generated if the Secret referenced is not present. | false |  |


#### Grant



Grant is the Schema for the grants API. It is used to define grants as if you were running a 'GRANT' statement.





| Field | Description | Default | Validation |
| --- | --- | --- | --- |
| `apiVersion` _string_ | `k8s.mariadb.com/v1alpha1` | | |
| `kind` _string_ | `Grant` | | |
| `metadata` _[ObjectMeta](https://kubernetes.io/docs/reference/generated/kubernetes-api/v1.31/#objectmeta-v1-meta)_ | Refer to Kubernetes API documentation for fields of `metadata`. |  |  |
| `spec` _[GrantSpec](#grantspec)_ |  |  |  |


#### GrantSpec



GrantSpec defines the desired state of Grant



_Appears in:_
- [Grant](#grant)

| Field | Description | Default | Validation |
| --- | --- | --- | --- |
| `requeueInterval` _[Duration](https://kubernetes.io/docs/reference/generated/kubernetes-api/v1.31/#duration-v1-meta)_ | RequeueInterval is used to perform requeue reconciliations. |  |  |
| `retryInterval` _[Duration](https://kubernetes.io/docs/reference/generated/kubernetes-api/v1.31/#duration-v1-meta)_ | RetryInterval is the interval used to perform retries. |  |  |
| `cleanupPolicy` _[CleanupPolicy](#cleanuppolicy)_ | CleanupPolicy defines the behavior for cleaning up a SQL resource. |  | Enum: [Skip Delete] <br /> |
| `mariaDbRef` _[MariaDBRef](#mariadbref)_ | MariaDBRef is a reference to a MariaDB object. |  | Required: \{\} <br /> |
| `privileges` _string array_ | Privileges to use in the Grant. |  | MinItems: 1 <br />Required: \{\} <br /> |
| `database` _string_ | Database to use in the Grant. | * |  |
| `table` _string_ | Table to use in the Grant. | * |  |
| `username` _string_ | Username to use in the Grant. |  | Required: \{\} <br /> |
| `host` _string_ | Host to use in the Grant. It can be localhost, an IP or '%'. |  |  |
| `grantOption` _boolean_ | GrantOption to use in the Grant. | false |  |


#### Gtid

_Underlying type:_ _string_

Gtid indicates which Global Transaction ID should be used when connecting a replica to the master.
See: https://mariadb.com/kb/en/gtid/#using-current_pos-vs-slave_pos.



_Appears in:_
- [ReplicaReplication](#replicareplication)

| Field | Description |
| --- | --- |
| `CurrentPos` | GtidCurrentPos indicates the union of gtid_binlog_pos and gtid_slave_pos will be used when replicating from master.<br />This is the default Gtid mode.<br /> |
| `SlavePos` | GtidSlavePos indicates that gtid_slave_pos will be used when replicating from master.<br /> |


#### HealthCheck



HealthCheck defines intervals for performing health checks.



_Appears in:_
- [ConnectionSpec](#connectionspec)
- [ConnectionTemplate](#connectiontemplate)

| Field | Description | Default | Validation |
| --- | --- | --- | --- |
| `interval` _[Duration](https://kubernetes.io/docs/reference/generated/kubernetes-api/v1.31/#duration-v1-meta)_ | Interval used to perform health checks. |  |  |
| `retryInterval` _[Duration](https://kubernetes.io/docs/reference/generated/kubernetes-api/v1.31/#duration-v1-meta)_ | RetryInterval is the interval used to perform health check retries. |  |  |


#### Job



Job defines a Job used to be used with MariaDB.



_Appears in:_
- [BootstrapFrom](#bootstrapfrom)
- [Galera](#galera)
- [GaleraSpec](#galeraspec)

| Field | Description | Default | Validation |
| --- | --- | --- | --- |
| `metadata` _[Metadata](#metadata)_ | Refer to Kubernetes API documentation for fields of `metadata`. |  |  |
| `affinity` _[AffinityConfig](#affinityconfig)_ | Affinity to be used in the Pod. |  |  |
| `resources` _[ResourceRequirements](https://kubernetes.io/docs/reference/generated/kubernetes-api/v1.31/#resourcerequirements-v1-core)_ | Resouces describes the compute resource requirements. |  |  |
| `args` _string array_ | Args to be used in the Container. |  |  |


#### JobContainerTemplate



JobContainerTemplate defines a template to configure Container objects that run in a Job.



_Appears in:_
- [BackupSpec](#backupspec)
- [RestoreSpec](#restorespec)
- [SqlJobSpec](#sqljobspec)

| Field | Description | Default | Validation |
| --- | --- | --- | --- |
| `args` _string array_ | Args to be used in the Container. |  |  |
| `resources` _[ResourceRequirements](https://kubernetes.io/docs/reference/generated/kubernetes-api/v1.31/#resourcerequirements-v1-core)_ | Resouces describes the compute resource requirements. |  |  |
| `securityContext` _[SecurityContext](https://kubernetes.io/docs/reference/generated/kubernetes-api/v1.31/#securitycontext-v1-core)_ | SecurityContext holds security configuration that will be applied to a container. |  |  |


#### JobPodTemplate



JobPodTemplate defines a template to configure Container objects that run in a Job.



_Appears in:_
- [BackupSpec](#backupspec)
- [RestoreSpec](#restorespec)
- [SqlJobSpec](#sqljobspec)

| Field | Description | Default | Validation |
| --- | --- | --- | --- |
| `podMetadata` _[Metadata](#metadata)_ | PodMetadata defines extra metadata for the Pod. |  |  |
| `imagePullSecrets` _[LocalObjectReference](https://kubernetes.io/docs/reference/generated/kubernetes-api/v1.31/#localobjectreference-v1-core) array_ | ImagePullSecrets is the list of pull Secrets to be used to pull the image. |  |  |
| `podSecurityContext` _[PodSecurityContext](https://kubernetes.io/docs/reference/generated/kubernetes-api/v1.31/#podsecuritycontext-v1-core)_ | SecurityContext holds pod-level security attributes and common container settings. |  |  |
| `serviceAccountName` _string_ | ServiceAccountName is the name of the ServiceAccount to be used by the Pods. |  |  |
| `affinity` _[AffinityConfig](#affinityconfig)_ | Affinity to be used in the Pod. |  |  |
| `nodeSelector` _object (keys:string, values:string)_ | NodeSelector to be used in the Pod. |  |  |
| `tolerations` _[Toleration](https://kubernetes.io/docs/reference/generated/kubernetes-api/v1.31/#toleration-v1-core) array_ | Tolerations to be used in the Pod. |  |  |
| `priorityClassName` _string_ | PriorityClassName to be used in the Pod. |  |  |


#### KubernetesAuth



KubernetesAuth refers to the Kubernetes authentication mechanism utilized for establishing a connection from the operator to the agent.
The agent validates the legitimacy of the service account token provided as an Authorization header by creating a TokenReview resource.



_Appears in:_
- [GaleraAgent](#galeraagent)

| Field | Description | Default | Validation |
| --- | --- | --- | --- |
| `enabled` _boolean_ | Enabled is a flag to enable KubernetesAuth |  |  |
| `authDelegatorRoleName` _string_ | AuthDelegatorRoleName is the name of the ClusterRoleBinding that is associated with the "system:auth-delegator" ClusterRole.<br />It is necessary for creating TokenReview objects in order for the agent to validate the service account token. |  |  |


#### MariaDB



MariaDB is the Schema for the mariadbs API. It is used to define MariaDB clusters.





| Field | Description | Default | Validation |
| --- | --- | --- | --- |
| `apiVersion` _string_ | `k8s.mariadb.com/v1alpha1` | | |
| `kind` _string_ | `MariaDB` | | |
| `metadata` _[ObjectMeta](https://kubernetes.io/docs/reference/generated/kubernetes-api/v1.31/#objectmeta-v1-meta)_ | Refer to Kubernetes API documentation for fields of `metadata`. |  |  |
| `spec` _[MariaDBSpec](#mariadbspec)_ |  |  |  |


#### MariaDBMaxScaleSpec



MariaDBMaxScaleSpec defines a reduced version of MaxScale to be used with the current MariaDB.



_Appears in:_
- [MariaDBSpec](#mariadbspec)

| Field | Description | Default | Validation |
| --- | --- | --- | --- |
| `enabled` _boolean_ | Enabled is a flag to enable a MaxScale instance to be used with the current MariaDB. |  |  |
| `image` _string_ | Image name to be used by the MaxScale instances. The supported format is `<image>:<tag>`.<br />Only MariaDB official images are supported. |  |  |
| `imagePullPolicy` _[PullPolicy](https://kubernetes.io/docs/reference/generated/kubernetes-api/v1.31/#pullpolicy-v1-core)_ | ImagePullPolicy is the image pull policy. One of `Always`, `Never` or `IfNotPresent`. If not defined, it defaults to `IfNotPresent`. |  | Enum: [Always Never IfNotPresent] <br /> |
| `services` _[MaxScaleService](#maxscaleservice) array_ | Services define how the traffic is forwarded to the MariaDB servers. |  |  |
| `monitor` _[MaxScaleMonitor](#maxscalemonitor)_ | Monitor monitors MariaDB server instances. |  |  |
| `admin` _[MaxScaleAdmin](#maxscaleadmin)_ | Admin configures the admin REST API and GUI. |  |  |
| `config` _[MaxScaleConfig](#maxscaleconfig)_ | Config defines the MaxScale configuration. |  |  |
| `auth` _[MaxScaleAuth](#maxscaleauth)_ | Auth defines the credentials required for MaxScale to connect to MariaDB. |  |  |
| `metrics` _[MaxScaleMetrics](#maxscalemetrics)_ | Metrics configures metrics and how to scrape them. |  |  |
| `connection` _[ConnectionTemplate](#connectiontemplate)_ | Connection provides a template to define the Connection for MaxScale. |  |  |
| `replicas` _integer_ | Replicas indicates the number of desired instances. |  |  |
| `podDisruptionBudget` _[PodDisruptionBudget](#poddisruptionbudget)_ | PodDisruptionBudget defines the budget for replica availability. |  |  |
| `updateStrategy` _[StatefulSetUpdateStrategy](https://kubernetes.io/docs/reference/generated/kubernetes-api/v1.31/#statefulsetupdatestrategy-v1-apps)_ | UpdateStrategy defines the update strategy for the StatefulSet object. |  |  |
| `kubernetesService` _[ServiceTemplate](#servicetemplate)_ | KubernetesService defines a template for a Kubernetes Service object to connect to MaxScale. |  |  |
| `guiKubernetesService` _[ServiceTemplate](#servicetemplate)_ | GuiKubernetesService define a template for a Kubernetes Service object to connect to MaxScale's GUI. |  |  |
| `requeueInterval` _[Duration](https://kubernetes.io/docs/reference/generated/kubernetes-api/v1.31/#duration-v1-meta)_ | RequeueInterval is used to perform requeue reconciliations. |  |  |


#### MariaDBRef



MariaDBRef is a reference to a MariaDB object.



_Appears in:_
- [BackupSpec](#backupspec)
- [ConnectionSpec](#connectionspec)
- [DatabaseSpec](#databasespec)
- [GrantSpec](#grantspec)
- [MaxScaleSpec](#maxscalespec)
- [RestoreSpec](#restorespec)
- [SqlJobSpec](#sqljobspec)
- [UserSpec](#userspec)

| Field | Description | Default | Validation |
| --- | --- | --- | --- |
| `waitForIt` _boolean_ | WaitForIt indicates whether the controller using this reference should wait for MariaDB to be ready. | true |  |


#### MariaDBSpec



MariaDBSpec defines the desired state of MariaDB



_Appears in:_
- [MariaDB](#mariadb)

| Field | Description | Default | Validation |
| --- | --- | --- | --- |
| `command` _string array_ | Command to be used in the Container. |  |  |
| `args` _string array_ | Args to be used in the Container. |  |  |
| `env` _[EnvVar](https://kubernetes.io/docs/reference/generated/kubernetes-api/v1.31/#envvar-v1-core) array_ | Env represents the environment variables to be injected in a container. |  |  |
| `envFrom` _[EnvFromSource](https://kubernetes.io/docs/reference/generated/kubernetes-api/v1.31/#envfromsource-v1-core) array_ | EnvFrom represents the references (via ConfigMap and Secrets) to environment variables to be injected in the container. |  |  |
| `volumeMounts` _[VolumeMount](https://kubernetes.io/docs/reference/generated/kubernetes-api/v1.31/#volumemount-v1-core) array_ | VolumeMounts to be used in the Container. |  |  |
| `livenessProbe` _[Probe](https://kubernetes.io/docs/reference/generated/kubernetes-api/v1.31/#probe-v1-core)_ | LivenessProbe to be used in the Container. |  |  |
| `readinessProbe` _[Probe](https://kubernetes.io/docs/reference/generated/kubernetes-api/v1.31/#probe-v1-core)_ | ReadinessProbe to be used in the Container. |  |  |
| `resources` _[ResourceRequirements](https://kubernetes.io/docs/reference/generated/kubernetes-api/v1.31/#resourcerequirements-v1-core)_ | Resouces describes the compute resource requirements. |  |  |
| `securityContext` _[SecurityContext](https://kubernetes.io/docs/reference/generated/kubernetes-api/v1.31/#securitycontext-v1-core)_ | SecurityContext holds security configuration that will be applied to a container. |  |  |
| `podMetadata` _[Metadata](#metadata)_ | PodMetadata defines extra metadata for the Pod. |  |  |
| `imagePullSecrets` _[LocalObjectReference](https://kubernetes.io/docs/reference/generated/kubernetes-api/v1.31/#localobjectreference-v1-core) array_ | ImagePullSecrets is the list of pull Secrets to be used to pull the image. |  |  |
| `initContainers` _[Container](#container) array_ | InitContainers to be used in the Pod. |  |  |
| `sidecarContainers` _[Container](#container) array_ | SidecarContainers to be used in the Pod. |  |  |
| `podSecurityContext` _[PodSecurityContext](https://kubernetes.io/docs/reference/generated/kubernetes-api/v1.31/#podsecuritycontext-v1-core)_ | SecurityContext holds pod-level security attributes and common container settings. |  |  |
| `serviceAccountName` _string_ | ServiceAccountName is the name of the ServiceAccount to be used by the Pods. |  |  |
| `affinity` _[AffinityConfig](#affinityconfig)_ | Affinity to be used in the Pod. |  |  |
| `nodeSelector` _object (keys:string, values:string)_ | NodeSelector to be used in the Pod. |  |  |
| `tolerations` _[Toleration](https://kubernetes.io/docs/reference/generated/kubernetes-api/v1.31/#toleration-v1-core) array_ | Tolerations to be used in the Pod. |  |  |
| `volumes` _[Volume](https://kubernetes.io/docs/reference/generated/kubernetes-api/v1.31/#volume-v1-core) array_ | Volumes to be used in the Pod. |  |  |
| `priorityClassName` _string_ | PriorityClassName to be used in the Pod. |  |  |
| `topologySpreadConstraints` _[TopologySpreadConstraint](https://kubernetes.io/docs/reference/generated/kubernetes-api/v1.31/#topologyspreadconstraint-v1-core) array_ | TopologySpreadConstraints to be used in the Pod. |  |  |
| `suspend` _boolean_ | Suspend indicates whether the current resource should be suspended or not.<br />This can be useful for maintenance, as disabling the reconciliation prevents the operator from interfering with user operations during maintenance activities. | false |  |
| `image` _string_ | Image name to be used by the MariaDB instances. The supported format is `<image>:<tag>`.<br />Only MariaDB official images are supported. |  |  |
| `imagePullPolicy` _[PullPolicy](https://kubernetes.io/docs/reference/generated/kubernetes-api/v1.31/#pullpolicy-v1-core)_ | ImagePullPolicy is the image pull policy. One of `Always`, `Never` or `IfNotPresent`. If not defined, it defaults to `IfNotPresent`. |  | Enum: [Always Never IfNotPresent] <br /> |
| `inheritMetadata` _[Metadata](#metadata)_ | InheritMetadata defines the metadata to be inherited by children resources. |  |  |
| `rootPasswordSecretKeyRef` _[GeneratedSecretKeyRef](#generatedsecretkeyref)_ | RootPasswordSecretKeyRef is a reference to a Secret key containing the root password. |  |  |
| `rootEmptyPassword` _boolean_ | RootEmptyPassword indicates if the root password should be empty. Don't use this feature in production, it is only intended for development and test environments. |  |  |
| `database` _string_ | Database is the name of the initial Database. |  |  |
| `username` _string_ | Username is the initial username to be created by the operator once MariaDB is ready. It has all privileges on the initial database.<br />The initial User will have ALL PRIVILEGES in the initial Database. |  |  |
| `passwordSecretKeyRef` _[GeneratedSecretKeyRef](#generatedsecretkeyref)_ | PasswordSecretKeyRef is a reference to a Secret that contains the password to be used by the initial User.<br />If the referred Secret is labeled with "k8s.mariadb.com/watch", updates may be performed to the Secret in order to update the password. |  |  |
| `passwordHashSecretKeyRef` _[SecretKeySelector](https://kubernetes.io/docs/reference/generated/kubernetes-api/v1.31/#secretkeyselector-v1-core)_ | PasswordHashSecretKeyRef is a reference to the password hash to be used by the initial User.<br />If the referred Secret is labeled with "k8s.mariadb.com/watch", updates may be performed to the Secret in order to update the password hash. |  |  |
| `passwordPlugin` _[PasswordPlugin](#passwordplugin)_ | PasswordPlugin is a reference to the password plugin and arguments to be used by the initial User. |  |  |
| `myCnf` _string_ | MyCnf allows to specify the my.cnf file mounted by Mariadb.<br />Updating this field will trigger an update to the Mariadb resource. |  |  |
| `myCnfConfigMapKeyRef` _[ConfigMapKeySelector](https://kubernetes.io/docs/reference/generated/kubernetes-api/v1.31/#configmapkeyselector-v1-core)_ | MyCnfConfigMapKeyRef is a reference to the my.cnf config file provided via a ConfigMap.<br />If not provided, it will be defaulted with a reference to a ConfigMap containing the MyCnf field.<br />If the referred ConfigMap is labeled with "k8s.mariadb.com/watch", an update to the Mariadb resource will be triggered when the ConfigMap is updated. |  |  |
| `timeZone` _string_ | TimeZone sets the default timezone. If not provided, it defaults to SYSTEM and the timezone data is not loaded. |  |  |
| `bootstrapFrom` _[BootstrapFrom](#bootstrapfrom)_ | BootstrapFrom defines a source to bootstrap from. |  |  |
| `storage` _[Storage](#storage)_ | Storage defines the storage options to be used for provisioning the PVCs mounted by MariaDB. |  |  |
| `metrics` _[MariadbMetrics](#mariadbmetrics)_ | Metrics configures metrics and how to scrape them. |  |  |
| `replication` _[Replication](#replication)_ | Replication configures high availability via replication. This feature is still in alpha, use Galera if you are looking for a more production-ready HA. |  |  |
| `galera` _[Galera](#galera)_ | Replication configures high availability via Galera. |  |  |
| `maxScaleRef` _[ObjectReference](https://kubernetes.io/docs/reference/generated/kubernetes-api/v1.31/#objectreference-v1-core)_ | MaxScaleRef is a reference to a MaxScale resource to be used with the current MariaDB.<br />Providing this field implies delegating high availability tasks such as primary failover to MaxScale. |  |  |
| `maxScale` _[MariaDBMaxScaleSpec](#mariadbmaxscalespec)_ | MaxScale is the MaxScale specification that defines the MaxScale resource to be used with the current MariaDB.<br />When enabling this field, MaxScaleRef is automatically set. |  |  |
| `replicas` _integer_ | Replicas indicates the number of desired instances. | 1 |  |
| `replicasAllowEvenNumber` _boolean_ | disables the validation check for an odd number of replicas. | false |  |
| `port` _integer_ | Port where the instances will be listening for connections. | 3306 |  |
| `podDisruptionBudget` _[PodDisruptionBudget](#poddisruptionbudget)_ | PodDisruptionBudget defines the budget for replica availability. |  |  |
| `updateStrategy` _[UpdateStrategy](#updatestrategy)_ | UpdateStrategy defines how a MariaDB resource is updated. |  |  |
| `service` _[ServiceTemplate](#servicetemplate)_ | Service defines a template to configure the general Service object.<br />The network traffic of this Service will be routed to all Pods. |  |  |
| `connection` _[ConnectionTemplate](#connectiontemplate)_ | Connection defines a template to configure the general Connection object.<br />This Connection provides the initial User access to the initial Database.<br />It will make use of the Service to route network traffic to all Pods. |  |  |
| `primaryService` _[ServiceTemplate](#servicetemplate)_ | PrimaryService defines a template to configure the primary Service object.<br />The network traffic of this Service will be routed to the primary Pod. |  |  |
| `primaryConnection` _[ConnectionTemplate](#connectiontemplate)_ | PrimaryConnection defines a template to configure the primary Connection object.<br />This Connection provides the initial User access to the initial Database.<br />It will make use of the PrimaryService to route network traffic to the primary Pod. |  |  |
| `secondaryService` _[ServiceTemplate](#servicetemplate)_ | SecondaryService defines a template to configure the secondary Service object.<br />The network traffic of this Service will be routed to the secondary Pods. |  |  |
| `secondaryConnection` _[ConnectionTemplate](#connectiontemplate)_ | SecondaryConnection defines a template to configure the secondary Connection object.<br />This Connection provides the initial User access to the initial Database.<br />It will make use of the SecondaryService to route network traffic to the secondary Pods. |  |  |


#### MariadbMetrics



MariadbMetrics defines the metrics for a MariaDB.



_Appears in:_
- [MariaDBSpec](#mariadbspec)

| Field | Description | Default | Validation |
| --- | --- | --- | --- |
| `enabled` _boolean_ | Enabled is a flag to enable Metrics |  |  |
| `exporter` _[Exporter](#exporter)_ | Exporter defines the metrics exporter container. |  |  |
| `serviceMonitor` _[ServiceMonitor](#servicemonitor)_ | ServiceMonitor defines the ServiceMonior object. |  |  |
| `username` _string_ | Username is the username of the monitoring user used by the exporter. |  |  |
| `passwordSecretKeyRef` _[GeneratedSecretKeyRef](#generatedsecretkeyref)_ | PasswordSecretKeyRef is a reference to the password of the monitoring user used by the exporter.<br />If the referred Secret is labeled with "k8s.mariadb.com/watch", updates may be performed to the Secret in order to update the password. |  |  |


#### MaxScale



MaxScale is the Schema for the maxscales API. It is used to define MaxScale clusters.





| Field | Description | Default | Validation |
| --- | --- | --- | --- |
| `apiVersion` _string_ | `k8s.mariadb.com/v1alpha1` | | |
| `kind` _string_ | `MaxScale` | | |
| `metadata` _[ObjectMeta](https://kubernetes.io/docs/reference/generated/kubernetes-api/v1.31/#objectmeta-v1-meta)_ | Refer to Kubernetes API documentation for fields of `metadata`. |  |  |
| `spec` _[MaxScaleSpec](#maxscalespec)_ |  |  |  |


#### MaxScaleAdmin



MaxScaleAdmin configures the admin REST API and GUI.



_Appears in:_
- [MariaDBMaxScaleSpec](#mariadbmaxscalespec)
- [MaxScaleSpec](#maxscalespec)

| Field | Description | Default | Validation |
| --- | --- | --- | --- |
| `port` _integer_ | Port where the admin REST API and GUI will be exposed. |  |  |
| `guiEnabled` _boolean_ | GuiEnabled indicates whether the admin GUI should be enabled. |  |  |


#### MaxScaleAuth



MaxScaleAuth defines the credentials required for MaxScale to connect to MariaDB.



_Appears in:_
- [MariaDBMaxScaleSpec](#mariadbmaxscalespec)
- [MaxScaleSpec](#maxscalespec)

| Field | Description | Default | Validation |
| --- | --- | --- | --- |
| `generate` _boolean_ | Generate  defies whether the operator should generate users and grants for MaxScale to work.<br />It only supports MariaDBs specified via spec.mariaDbRef. |  |  |
| `adminUsername` _string_ | AdminUsername is an admin username to call the admin REST API. It is defaulted if not provided. |  |  |
| `adminPasswordSecretKeyRef` _[GeneratedSecretKeyRef](#generatedsecretkeyref)_ | AdminPasswordSecretKeyRef is Secret key reference to the admin password to call the admin REST API. It is defaulted if not provided. |  |  |
| `deleteDefaultAdmin` _boolean_ | DeleteDefaultAdmin determines whether the default admin user should be deleted after the initial configuration. If not provided, it defaults to true. |  |  |
| `metricsUsername` _string_ | MetricsUsername is an metrics username to call the REST API. It is defaulted if metrics are enabled. |  |  |
| `metricsPasswordSecretKeyRef` _[GeneratedSecretKeyRef](#generatedsecretkeyref)_ | MetricsPasswordSecretKeyRef is Secret key reference to the metrics password to call the admib REST API. It is defaulted if metrics are enabled.<br />If the referred Secret is labeled with "k8s.mariadb.com/watch", updates may be performed to the Secret in order to update the password. |  |  |
| `clientUsername` _string_ | ClientUsername is the user to connect to MaxScale. It is defaulted if not provided. |  |  |
| `clientPasswordSecretKeyRef` _[GeneratedSecretKeyRef](#generatedsecretkeyref)_ | ClientPasswordSecretKeyRef is Secret key reference to the password to connect to MaxScale. It is defaulted if not provided.<br />If the referred Secret is labeled with "k8s.mariadb.com/watch", updates may be performed to the Secret in order to update the password. |  |  |
| `clientMaxConnections` _integer_ | ClientMaxConnections defines the maximum number of connections that the client can establish.<br />If HA is enabled, make sure to increase this value, as more MaxScale replicas implies more connections.<br />It defaults to 30 times the number of MaxScale replicas. |  |  |
| `serverUsername` _string_ | ServerUsername is the user used by MaxScale to connect to MariaDB server. It is defaulted if not provided. |  |  |
| `serverPasswordSecretKeyRef` _[GeneratedSecretKeyRef](#generatedsecretkeyref)_ | ServerPasswordSecretKeyRef is Secret key reference to the password used by MaxScale to connect to MariaDB server. It is defaulted if not provided.<br />If the referred Secret is labeled with "k8s.mariadb.com/watch", updates may be performed to the Secret in order to update the password. |  |  |
| `serverMaxConnections` _integer_ | ServerMaxConnections defines the maximum number of connections that the server can establish.<br />If HA is enabled, make sure to increase this value, as more MaxScale replicas implies more connections.<br />It defaults to 30 times the number of MaxScale replicas. |  |  |
| `monitorUsername` _string_ | MonitorUsername is the user used by MaxScale monitor to connect to MariaDB server. It is defaulted if not provided. |  |  |
| `monitorPasswordSecretKeyRef` _[GeneratedSecretKeyRef](#generatedsecretkeyref)_ | MonitorPasswordSecretKeyRef is Secret key reference to the password used by MaxScale monitor to connect to MariaDB server. It is defaulted if not provided.<br />If the referred Secret is labeled with "k8s.mariadb.com/watch", updates may be performed to the Secret in order to update the password. |  |  |
| `monitorMaxConnections` _integer_ | MonitorMaxConnections defines the maximum number of connections that the monitor can establish.<br />If HA is enabled, make sure to increase this value, as more MaxScale replicas implies more connections.<br />It defaults to 30 times the number of MaxScale replicas. |  |  |
| `syncUsername` _string_ | MonitoSyncUsernamerUsername is the user used by MaxScale config sync to connect to MariaDB server. It is defaulted when HA is enabled. |  |  |
| `syncPasswordSecretKeyRef` _[GeneratedSecretKeyRef](#generatedsecretkeyref)_ | SyncPasswordSecretKeyRef is Secret key reference to the password used by MaxScale config to connect to MariaDB server. It is defaulted when HA is enabled.<br />If the referred Secret is labeled with "k8s.mariadb.com/watch", updates may be performed to the Secret in order to update the password. |  |  |
| `syncMaxConnections` _integer_ | SyncMaxConnections defines the maximum number of connections that the sync can establish.<br />If HA is enabled, make sure to increase this value, as more MaxScale replicas implies more connections.<br />It defaults to 30 times the number of MaxScale replicas. |  |  |


#### MaxScaleConfig



MaxScaleConfig defines the MaxScale configuration.



_Appears in:_
- [MariaDBMaxScaleSpec](#mariadbmaxscalespec)
- [MaxScaleSpec](#maxscalespec)

| Field | Description | Default | Validation |
| --- | --- | --- | --- |
| `params` _object (keys:string, values:string)_ | Params is a key value pair of parameters to be used in the MaxScale static configuration file.<br />Any parameter supported by MaxScale may be specified here. See reference:<br />https://mariadb.com/kb/en/mariadb-maxscale-2308-mariadb-maxscale-configuration-guide/#global-settings. |  |  |
| `volumeClaimTemplate` _[VolumeClaimTemplate](#volumeclaimtemplate)_ | VolumeClaimTemplate provides a template to define the PVCs for storing MaxScale runtime configuration files. It is defaulted if not provided. |  |  |
| `sync` _[MaxScaleConfigSync](#maxscaleconfigsync)_ | Sync defines how to replicate configuration across MaxScale replicas. It is defaulted when HA is enabled. |  |  |


#### MaxScaleConfigSync



MaxScaleConfigSync defines how the config changes are replicated across replicas.



_Appears in:_
- [MaxScaleConfig](#maxscaleconfig)

| Field | Description | Default | Validation |
| --- | --- | --- | --- |
| `database` _string_ | Database is the MariaDB logical database where the 'maxscale_config' table will be created in order to persist and synchronize config changes. If not provided, it defaults to 'mysql'. |  |  |
| `interval` _[Duration](https://kubernetes.io/docs/reference/generated/kubernetes-api/v1.31/#duration-v1-meta)_ | Interval defines the config synchronization interval. It is defaulted if not provided. |  |  |
| `timeout` _[Duration](https://kubernetes.io/docs/reference/generated/kubernetes-api/v1.31/#duration-v1-meta)_ | Interval defines the config synchronization timeout. It is defaulted if not provided. |  |  |


#### MaxScaleListener



MaxScaleListener defines how the MaxScale server will listen for connections.



_Appears in:_
- [MaxScaleService](#maxscaleservice)

| Field | Description | Default | Validation |
| --- | --- | --- | --- |
| `suspend` _boolean_ | Suspend indicates whether the current resource should be suspended or not.<br />This can be useful for maintenance, as disabling the reconciliation prevents the operator from interfering with user operations during maintenance activities. | false |  |
| `name` _string_ | Name is the identifier of the listener. It is defaulted if not provided |  |  |
| `port` _integer_ | Port is the network port where the MaxScale server will listen. |  | Required: \{\} <br /> |
| `protocol` _string_ | Protocol is the MaxScale protocol to use when communicating with the client. If not provided, it defaults to MariaDBProtocol. |  |  |
| `params` _object (keys:string, values:string)_ | Params defines extra parameters to pass to the listener.<br />Any parameter supported by MaxScale may be specified here. See reference:<br />https://mariadb.com/kb/en/mariadb-maxscale-2308-mariadb-maxscale-configuration-guide/#listener_1. |  |  |


#### MaxScaleMetrics



MaxScaleMetrics defines the metrics for a Maxscale.



_Appears in:_
- [MariaDBMaxScaleSpec](#mariadbmaxscalespec)
- [MaxScaleSpec](#maxscalespec)

| Field | Description | Default | Validation |
| --- | --- | --- | --- |
| `enabled` _boolean_ | Enabled is a flag to enable Metrics |  |  |
| `exporter` _[Exporter](#exporter)_ | Exporter defines the metrics exporter container. |  |  |
| `serviceMonitor` _[ServiceMonitor](#servicemonitor)_ | ServiceMonitor defines the ServiceMonior object. |  |  |


#### MaxScaleMonitor



MaxScaleMonitor monitors MariaDB server instances



_Appears in:_
- [MariaDBMaxScaleSpec](#mariadbmaxscalespec)
- [MaxScaleSpec](#maxscalespec)

| Field | Description | Default | Validation |
| --- | --- | --- | --- |
| `suspend` _boolean_ | Suspend indicates whether the current resource should be suspended or not.<br />This can be useful for maintenance, as disabling the reconciliation prevents the operator from interfering with user operations during maintenance activities. | false |  |
| `name` _string_ | Name is the identifier of the monitor. It is defaulted if not provided. |  |  |
| `module` _[MonitorModule](#monitormodule)_ | Module is the module to use to monitor MariaDB servers. It is mandatory when no MariaDB reference is provided. |  |  |
| `interval` _[Duration](https://kubernetes.io/docs/reference/generated/kubernetes-api/v1.31/#duration-v1-meta)_ | Interval used to monitor MariaDB servers. It is defaulted if not provided. |  |  |
| `cooperativeMonitoring` _[CooperativeMonitoring](#cooperativemonitoring)_ | CooperativeMonitoring enables coordination between multiple MaxScale instances running monitors. It is defaulted when HA is enabled. |  | Enum: [majority_of_all majority_of_running] <br /> |
| `params` _object (keys:string, values:string)_ | Params defines extra parameters to pass to the monitor.<br />Any parameter supported by MaxScale may be specified here. See reference:<br />https://mariadb.com/kb/en/mariadb-maxscale-2308-common-monitor-parameters/.<br />Monitor specific parameter are also suported:<br />https://mariadb.com/kb/en/mariadb-maxscale-2308-galera-monitor/#galera-monitor-optional-parameters.<br />https://mariadb.com/kb/en/mariadb-maxscale-2308-mariadb-monitor/#configuration. |  |  |


#### MaxScaleServer



MaxScaleServer defines a MariaDB server to forward traffic to.



_Appears in:_
- [MaxScaleSpec](#maxscalespec)

| Field | Description | Default | Validation |
| --- | --- | --- | --- |
| `name` _string_ | Name is the identifier of the MariaDB server. |  | Required: \{\} <br /> |
| `address` _string_ | Address is the network address of the MariaDB server. |  | Required: \{\} <br /> |
| `port` _integer_ | Port is the network port of the MariaDB server. If not provided, it defaults to 3306. |  |  |
| `protocol` _string_ | Protocol is the MaxScale protocol to use when communicating with this MariaDB server. If not provided, it defaults to MariaDBBackend. |  |  |
| `maintenance` _boolean_ | Maintenance indicates whether the server is in maintenance mode. |  |  |
| `params` _object (keys:string, values:string)_ | Params defines extra parameters to pass to the server.<br />Any parameter supported by MaxScale may be specified here. See reference:<br />https://mariadb.com/kb/en/mariadb-maxscale-2308-mariadb-maxscale-configuration-guide/#server_1. |  |  |


#### MaxScaleService



Services define how the traffic is forwarded to the MariaDB servers.



_Appears in:_
- [MariaDBMaxScaleSpec](#mariadbmaxscalespec)
- [MaxScaleSpec](#maxscalespec)

| Field | Description | Default | Validation |
| --- | --- | --- | --- |
| `suspend` _boolean_ | Suspend indicates whether the current resource should be suspended or not.<br />This can be useful for maintenance, as disabling the reconciliation prevents the operator from interfering with user operations during maintenance activities. | false |  |
| `name` _string_ | Name is the identifier of the MaxScale service. |  | Required: \{\} <br /> |
| `router` _[ServiceRouter](#servicerouter)_ | Router is the type of router to use. |  | Enum: [readwritesplit readconnroute] <br />Required: \{\} <br /> |
| `listener` _[MaxScaleListener](#maxscalelistener)_ | MaxScaleListener defines how the MaxScale server will listen for connections. |  | Required: \{\} <br /> |
| `params` _object (keys:string, values:string)_ | Params defines extra parameters to pass to the service.<br />Any parameter supported by MaxScale may be specified here. See reference:<br />https://mariadb.com/kb/en/mariadb-maxscale-2308-mariadb-maxscale-configuration-guide/#service_1.<br />Router specific parameter are also suported:<br />https://mariadb.com/kb/en/mariadb-maxscale-2308-readwritesplit/#configuration.<br />https://mariadb.com/kb/en/mariadb-maxscale-2308-readconnroute/#configuration. |  |  |


#### MaxScaleSpec



MaxScaleSpec defines the desired state of MaxScale.



_Appears in:_
- [MaxScale](#maxscale)

| Field | Description | Default | Validation |
| --- | --- | --- | --- |
| `command` _string array_ | Command to be used in the Container. |  |  |
| `args` _string array_ | Args to be used in the Container. |  |  |
| `env` _[EnvVar](https://kubernetes.io/docs/reference/generated/kubernetes-api/v1.31/#envvar-v1-core) array_ | Env represents the environment variables to be injected in a container. |  |  |
| `envFrom` _[EnvFromSource](https://kubernetes.io/docs/reference/generated/kubernetes-api/v1.31/#envfromsource-v1-core) array_ | EnvFrom represents the references (via ConfigMap and Secrets) to environment variables to be injected in the container. |  |  |
| `volumeMounts` _[VolumeMount](https://kubernetes.io/docs/reference/generated/kubernetes-api/v1.31/#volumemount-v1-core) array_ | VolumeMounts to be used in the Container. |  |  |
| `livenessProbe` _[Probe](https://kubernetes.io/docs/reference/generated/kubernetes-api/v1.31/#probe-v1-core)_ | LivenessProbe to be used in the Container. |  |  |
| `readinessProbe` _[Probe](https://kubernetes.io/docs/reference/generated/kubernetes-api/v1.31/#probe-v1-core)_ | ReadinessProbe to be used in the Container. |  |  |
| `resources` _[ResourceRequirements](https://kubernetes.io/docs/reference/generated/kubernetes-api/v1.31/#resourcerequirements-v1-core)_ | Resouces describes the compute resource requirements. |  |  |
| `securityContext` _[SecurityContext](https://kubernetes.io/docs/reference/generated/kubernetes-api/v1.31/#securitycontext-v1-core)_ | SecurityContext holds security configuration that will be applied to a container. |  |  |
| `podMetadata` _[Metadata](#metadata)_ | PodMetadata defines extra metadata for the Pod. |  |  |
| `imagePullSecrets` _[LocalObjectReference](https://kubernetes.io/docs/reference/generated/kubernetes-api/v1.31/#localobjectreference-v1-core) array_ | ImagePullSecrets is the list of pull Secrets to be used to pull the image. |  |  |
| `initContainers` _[Container](#container) array_ | InitContainers to be used in the Pod. |  |  |
| `sidecarContainers` _[Container](#container) array_ | SidecarContainers to be used in the Pod. |  |  |
| `podSecurityContext` _[PodSecurityContext](https://kubernetes.io/docs/reference/generated/kubernetes-api/v1.31/#podsecuritycontext-v1-core)_ | SecurityContext holds pod-level security attributes and common container settings. |  |  |
| `serviceAccountName` _string_ | ServiceAccountName is the name of the ServiceAccount to be used by the Pods. |  |  |
| `affinity` _[AffinityConfig](#affinityconfig)_ | Affinity to be used in the Pod. |  |  |
| `nodeSelector` _object (keys:string, values:string)_ | NodeSelector to be used in the Pod. |  |  |
| `tolerations` _[Toleration](https://kubernetes.io/docs/reference/generated/kubernetes-api/v1.31/#toleration-v1-core) array_ | Tolerations to be used in the Pod. |  |  |
| `volumes` _[Volume](https://kubernetes.io/docs/reference/generated/kubernetes-api/v1.31/#volume-v1-core) array_ | Volumes to be used in the Pod. |  |  |
| `priorityClassName` _string_ | PriorityClassName to be used in the Pod. |  |  |
| `topologySpreadConstraints` _[TopologySpreadConstraint](https://kubernetes.io/docs/reference/generated/kubernetes-api/v1.31/#topologyspreadconstraint-v1-core) array_ | TopologySpreadConstraints to be used in the Pod. |  |  |
| `suspend` _boolean_ | Suspend indicates whether the current resource should be suspended or not.<br />This can be useful for maintenance, as disabling the reconciliation prevents the operator from interfering with user operations during maintenance activities. | false |  |
| `mariaDbRef` _[MariaDBRef](#mariadbref)_ | MariaDBRef is a reference to the MariaDB that MaxScale points to. It is used to initialize the servers field. |  |  |
| `servers` _[MaxScaleServer](#maxscaleserver) array_ | Servers are the MariaDB servers to forward traffic to. It is required if 'spec.mariaDbRef' is not provided. |  |  |
| `image` _string_ | Image name to be used by the MaxScale instances. The supported format is `<image>:<tag>`.<br />Only MaxScale official images are supported. |  |  |
| `imagePullPolicy` _[PullPolicy](https://kubernetes.io/docs/reference/generated/kubernetes-api/v1.31/#pullpolicy-v1-core)_ | ImagePullPolicy is the image pull policy. One of `Always`, `Never` or `IfNotPresent`. If not defined, it defaults to `IfNotPresent`. |  | Enum: [Always Never IfNotPresent] <br /> |
| `inheritMetadata` _[Metadata](#metadata)_ | InheritMetadata defines the metadata to be inherited by children resources. |  |  |
| `services` _[MaxScaleService](#maxscaleservice) array_ | Services define how the traffic is forwarded to the MariaDB servers. It is defaulted if not provided. |  |  |
| `monitor` _[MaxScaleMonitor](#maxscalemonitor)_ | Monitor monitors MariaDB server instances. It is required if 'spec.mariaDbRef' is not provided. |  |  |
| `admin` _[MaxScaleAdmin](#maxscaleadmin)_ | Admin configures the admin REST API and GUI. |  |  |
| `config` _[MaxScaleConfig](#maxscaleconfig)_ | Config defines the MaxScale configuration. |  |  |
| `auth` _[MaxScaleAuth](#maxscaleauth)_ | Auth defines the credentials required for MaxScale to connect to MariaDB. |  |  |
| `metrics` _[MaxScaleMetrics](#maxscalemetrics)_ | Metrics configures metrics and how to scrape them. |  |  |
| `connection` _[ConnectionTemplate](#connectiontemplate)_ | Connection provides a template to define the Connection for MaxScale. |  |  |
| `replicas` _integer_ | Replicas indicates the number of desired instances. | 1 |  |
| `podDisruptionBudget` _[PodDisruptionBudget](#poddisruptionbudget)_ | PodDisruptionBudget defines the budget for replica availability. |  |  |
| `updateStrategy` _[StatefulSetUpdateStrategy](https://kubernetes.io/docs/reference/generated/kubernetes-api/v1.31/#statefulsetupdatestrategy-v1-apps)_ | UpdateStrategy defines the update strategy for the StatefulSet object. |  |  |
| `kubernetesService` _[ServiceTemplate](#servicetemplate)_ | KubernetesService defines a template for a Kubernetes Service object to connect to MaxScale. |  |  |
| `guiKubernetesService` _[ServiceTemplate](#servicetemplate)_ | GuiKubernetesService defines a template for a Kubernetes Service object to connect to MaxScale's GUI. |  |  |
| `requeueInterval` _[Duration](https://kubernetes.io/docs/reference/generated/kubernetes-api/v1.31/#duration-v1-meta)_ | RequeueInterval is used to perform requeue reconciliations. If not defined, it defaults to 10s. |  |  |


#### Metadata



Metadata defines the metadata to added to resources.



_Appears in:_
- [BackupSpec](#backupspec)
- [Exporter](#exporter)
- [GaleraRecoveryJob](#galerarecoveryjob)
- [Job](#job)
- [JobPodTemplate](#jobpodtemplate)
- [MariaDBSpec](#mariadbspec)
- [MaxScaleSpec](#maxscalespec)
- [PodTemplate](#podtemplate)
- [RestoreSpec](#restorespec)
- [SecretTemplate](#secrettemplate)
- [ServiceTemplate](#servicetemplate)
- [SqlJobSpec](#sqljobspec)
- [VolumeClaimTemplate](#volumeclaimtemplate)

| Field | Description | Default | Validation |
| --- | --- | --- | --- |
| `labels` _object (keys:string, values:string)_ | Labels to be added to children resources. |  |  |
| `annotations` _object (keys:string, values:string)_ | Annotations to be added to children resources. |  |  |


#### MonitorModule

_Underlying type:_ _string_

MonitorModule defines the type of monitor module



_Appears in:_
- [MaxScaleMonitor](#maxscalemonitor)

| Field | Description |
| --- | --- |
| `mariadbmon` | MonitorModuleMariadb is a monitor to be used with MariaDB servers.<br /> |
| `galeramon` | MonitorModuleGalera is a monitor to be used with Galera servers.<br /> |


#### PasswordPlugin



PasswordPlugin defines the password plugin and its arguments.



_Appears in:_
- [MariaDBSpec](#mariadbspec)
- [UserSpec](#userspec)

| Field | Description | Default | Validation |
| --- | --- | --- | --- |
| `pluginNameSecretKeyRef` _[SecretKeySelector](https://kubernetes.io/docs/reference/generated/kubernetes-api/v1.31/#secretkeyselector-v1-core)_ | PluginNameSecretKeyRef is a reference to the authentication plugin to be used by the User.<br />If the referred Secret is labeled with "k8s.mariadb.com/watch", updates may be performed to the Secret in order to update the authentication plugin. |  |  |
| `pluginArgSecretKeyRef` _[SecretKeySelector](https://kubernetes.io/docs/reference/generated/kubernetes-api/v1.31/#secretkeyselector-v1-core)_ | PluginArgSecretKeyRef is a reference to the arguments to be provided to the authentication plugin for the User.<br />If the referred Secret is labeled with "k8s.mariadb.com/watch", updates may be performed to the Secret in order to update the authentication plugin arguments. |  |  |


#### PodDisruptionBudget



PodDisruptionBudget is the Pod availability bundget for a MariaDB



_Appears in:_
- [MariaDBMaxScaleSpec](#mariadbmaxscalespec)
- [MariaDBSpec](#mariadbspec)
- [MaxScaleSpec](#maxscalespec)

| Field | Description | Default | Validation |
| --- | --- | --- | --- |
| `minAvailable` _[IntOrString](https://kubernetes.io/docs/reference/generated/kubernetes-api/v1.31/#intorstring-intstr-util)_ | MinAvailable defines the number of minimum available Pods. |  |  |
| `maxUnavailable` _[IntOrString](https://kubernetes.io/docs/reference/generated/kubernetes-api/v1.31/#intorstring-intstr-util)_ | MaxUnavailable defines the number of maximum unavailable Pods. |  |  |


#### PodTemplate



PodTemplate defines a template to configure Container objects.



_Appears in:_
- [Exporter](#exporter)
- [MariaDBSpec](#mariadbspec)
- [MaxScaleSpec](#maxscalespec)

| Field | Description | Default | Validation |
| --- | --- | --- | --- |
| `podMetadata` _[Metadata](#metadata)_ | PodMetadata defines extra metadata for the Pod. |  |  |
| `imagePullSecrets` _[LocalObjectReference](https://kubernetes.io/docs/reference/generated/kubernetes-api/v1.31/#localobjectreference-v1-core) array_ | ImagePullSecrets is the list of pull Secrets to be used to pull the image. |  |  |
| `initContainers` _[Container](#container) array_ | InitContainers to be used in the Pod. |  |  |
| `sidecarContainers` _[Container](#container) array_ | SidecarContainers to be used in the Pod. |  |  |
| `podSecurityContext` _[PodSecurityContext](https://kubernetes.io/docs/reference/generated/kubernetes-api/v1.31/#podsecuritycontext-v1-core)_ | SecurityContext holds pod-level security attributes and common container settings. |  |  |
| `serviceAccountName` _string_ | ServiceAccountName is the name of the ServiceAccount to be used by the Pods. |  |  |
| `affinity` _[AffinityConfig](#affinityconfig)_ | Affinity to be used in the Pod. |  |  |
| `nodeSelector` _object (keys:string, values:string)_ | NodeSelector to be used in the Pod. |  |  |
| `tolerations` _[Toleration](https://kubernetes.io/docs/reference/generated/kubernetes-api/v1.31/#toleration-v1-core) array_ | Tolerations to be used in the Pod. |  |  |
| `volumes` _[Volume](https://kubernetes.io/docs/reference/generated/kubernetes-api/v1.31/#volume-v1-core) array_ | Volumes to be used in the Pod. |  |  |
| `priorityClassName` _string_ | PriorityClassName to be used in the Pod. |  |  |
| `topologySpreadConstraints` _[TopologySpreadConstraint](https://kubernetes.io/docs/reference/generated/kubernetes-api/v1.31/#topologyspreadconstraint-v1-core) array_ | TopologySpreadConstraints to be used in the Pod. |  |  |


#### PrimaryGalera



PrimaryGalera is the Galera configuration for the primary node.



_Appears in:_
- [Galera](#galera)
- [GaleraSpec](#galeraspec)

| Field | Description | Default | Validation |
| --- | --- | --- | --- |
| `podIndex` _integer_ | PodIndex is the StatefulSet index of the primary node. The user may change this field to perform a manual switchover. |  |  |
| `automaticFailover` _boolean_ | AutomaticFailover indicates whether the operator should automatically update PodIndex to perform an automatic primary failover. |  |  |


#### PrimaryReplication



PrimaryReplication is the replication configuration for the primary node.



_Appears in:_
- [Replication](#replication)
- [ReplicationSpec](#replicationspec)

| Field | Description | Default | Validation |
| --- | --- | --- | --- |
| `podIndex` _integer_ | PodIndex is the StatefulSet index of the primary node. The user may change this field to perform a manual switchover. |  |  |
| `automaticFailover` _boolean_ | AutomaticFailover indicates whether the operator should automatically update PodIndex to perform an automatic primary failover. |  |  |


#### ReplicaReplication



ReplicaReplication is the replication configuration for the replica nodes.



_Appears in:_
- [Replication](#replication)
- [ReplicationSpec](#replicationspec)

| Field | Description | Default | Validation |
| --- | --- | --- | --- |
| `waitPoint` _[WaitPoint](#waitpoint)_ | WaitPoint defines whether the transaction should wait for ACK before committing to the storage engine.<br />More info: https://mariadb.com/kb/en/semisynchronous-replication/#rpl_semi_sync_master_wait_point. |  | Enum: [AfterSync AfterCommit] <br /> |
| `gtid` _[Gtid](#gtid)_ | Gtid indicates which Global Transaction ID should be used when connecting a replica to the master.<br />See: https://mariadb.com/kb/en/gtid/#using-current_pos-vs-slave_pos. |  | Enum: [CurrentPos SlavePos] <br /> |
| `replPasswordSecretKeyRef` _[GeneratedSecretKeyRef](#generatedsecretkeyref)_ | ReplPasswordSecretKeyRef provides a reference to the Secret to use as password for the replication user. |  |  |
| `connectionTimeout` _[Duration](https://kubernetes.io/docs/reference/generated/kubernetes-api/v1.31/#duration-v1-meta)_ | ConnectionTimeout to be used when the replica connects to the primary. |  |  |
| `connectionRetries` _integer_ | ConnectionRetries to be used when the replica connects to the primary. |  |  |
| `syncTimeout` _[Duration](https://kubernetes.io/docs/reference/generated/kubernetes-api/v1.31/#duration-v1-meta)_ | SyncTimeout defines the timeout for a replica to be synced with the primary when performing a primary switchover.<br />If the timeout is reached, the replica GTID will be reset and the switchover will continue. |  |  |


#### Replication



Replication allows you to enable single-master HA via semi-synchronours replication in your MariaDB cluster.



_Appears in:_
- [MariaDBSpec](#mariadbspec)

| Field | Description | Default | Validation |
| --- | --- | --- | --- |
| `primary` _[PrimaryReplication](#primaryreplication)_ | Primary is the replication configuration for the primary node. |  |  |
| `replica` _[ReplicaReplication](#replicareplication)_ | ReplicaReplication is the replication configuration for the replica nodes. |  |  |
| `syncBinlog` _boolean_ | SyncBinlog indicates whether the binary log should be synchronized to the disk after every event.<br />It trades off performance for consistency.<br />See: https://mariadb.com/kb/en/replication-and-binary-log-system-variables/#sync_binlog. |  |  |
| `probesEnabled` _boolean_ | ProbesEnabled indicates to use replication specific liveness and readiness probes.<br />This probes check that the primary can receive queries and that the replica has the replication thread running. |  |  |
| `enabled` _boolean_ | Enabled is a flag to enable Replication. |  |  |


#### ReplicationSpec



ReplicationSpec is the Replication desired state specification.



_Appears in:_
- [Replication](#replication)

| Field | Description | Default | Validation |
| --- | --- | --- | --- |
| `primary` _[PrimaryReplication](#primaryreplication)_ | Primary is the replication configuration for the primary node. |  |  |
| `replica` _[ReplicaReplication](#replicareplication)_ | ReplicaReplication is the replication configuration for the replica nodes. |  |  |
| `syncBinlog` _boolean_ | SyncBinlog indicates whether the binary log should be synchronized to the disk after every event.<br />It trades off performance for consistency.<br />See: https://mariadb.com/kb/en/replication-and-binary-log-system-variables/#sync_binlog. |  |  |
| `probesEnabled` _boolean_ | ProbesEnabled indicates to use replication specific liveness and readiness probes.<br />This probes check that the primary can receive queries and that the replica has the replication thread running. |  |  |




#### Restore



Restore is the Schema for the restores API. It is used to define restore jobs and its restoration source.





| Field | Description | Default | Validation |
| --- | --- | --- | --- |
| `apiVersion` _string_ | `k8s.mariadb.com/v1alpha1` | | |
| `kind` _string_ | `Restore` | | |
| `metadata` _[ObjectMeta](https://kubernetes.io/docs/reference/generated/kubernetes-api/v1.31/#objectmeta-v1-meta)_ | Refer to Kubernetes API documentation for fields of `metadata`. |  |  |
| `spec` _[RestoreSpec](#restorespec)_ |  |  |  |


#### RestoreSource



RestoreSource defines a source for restoring a MariaDB.



_Appears in:_
- [BootstrapFrom](#bootstrapfrom)
- [RestoreSpec](#restorespec)

| Field | Description | Default | Validation |
| --- | --- | --- | --- |
| `backupRef` _[LocalObjectReference](https://kubernetes.io/docs/reference/generated/kubernetes-api/v1.31/#localobjectreference-v1-core)_ | BackupRef is a reference to a Backup object. It has priority over S3 and Volume. |  |  |
| `s3` _[S3](#s3)_ | S3 defines the configuration to restore backups from a S3 compatible storage. It has priority over Volume. |  |  |
| `volume` _[VolumeSource](https://kubernetes.io/docs/reference/generated/kubernetes-api/v1.31/#volumesource-v1-core)_ | Volume is a Kubernetes Volume object that contains a backup. |  |  |
| `targetRecoveryTime` _[Time](https://kubernetes.io/docs/reference/generated/kubernetes-api/v1.31/#time-v1-meta)_ | TargetRecoveryTime is a RFC3339 (1970-01-01T00:00:00Z) date and time that defines the point in time recovery objective.<br />It is used to determine the closest restoration source in time. |  |  |


#### RestoreSpec



RestoreSpec defines the desired state of restore



_Appears in:_
- [Restore](#restore)

| Field | Description | Default | Validation |
| --- | --- | --- | --- |
| `args` _string array_ | Args to be used in the Container. |  |  |
| `resources` _[ResourceRequirements](https://kubernetes.io/docs/reference/generated/kubernetes-api/v1.31/#resourcerequirements-v1-core)_ | Resouces describes the compute resource requirements. |  |  |
| `securityContext` _[SecurityContext](https://kubernetes.io/docs/reference/generated/kubernetes-api/v1.31/#securitycontext-v1-core)_ | SecurityContext holds security configuration that will be applied to a container. |  |  |
| `podMetadata` _[Metadata](#metadata)_ | PodMetadata defines extra metadata for the Pod. |  |  |
| `imagePullSecrets` _[LocalObjectReference](https://kubernetes.io/docs/reference/generated/kubernetes-api/v1.31/#localobjectreference-v1-core) array_ | ImagePullSecrets is the list of pull Secrets to be used to pull the image. |  |  |
| `podSecurityContext` _[PodSecurityContext](https://kubernetes.io/docs/reference/generated/kubernetes-api/v1.31/#podsecuritycontext-v1-core)_ | SecurityContext holds pod-level security attributes and common container settings. |  |  |
| `serviceAccountName` _string_ | ServiceAccountName is the name of the ServiceAccount to be used by the Pods. |  |  |
| `affinity` _[AffinityConfig](#affinityconfig)_ | Affinity to be used in the Pod. |  |  |
| `nodeSelector` _object (keys:string, values:string)_ | NodeSelector to be used in the Pod. |  |  |
| `tolerations` _[Toleration](https://kubernetes.io/docs/reference/generated/kubernetes-api/v1.31/#toleration-v1-core) array_ | Tolerations to be used in the Pod. |  |  |
| `priorityClassName` _string_ | PriorityClassName to be used in the Pod. |  |  |
| `backupRef` _[LocalObjectReference](https://kubernetes.io/docs/reference/generated/kubernetes-api/v1.31/#localobjectreference-v1-core)_ | BackupRef is a reference to a Backup object. It has priority over S3 and Volume. |  |  |
| `s3` _[S3](#s3)_ | S3 defines the configuration to restore backups from a S3 compatible storage. It has priority over Volume. |  |  |
| `volume` _[VolumeSource](https://kubernetes.io/docs/reference/generated/kubernetes-api/v1.31/#volumesource-v1-core)_ | Volume is a Kubernetes Volume object that contains a backup. |  |  |
| `targetRecoveryTime` _[Time](https://kubernetes.io/docs/reference/generated/kubernetes-api/v1.31/#time-v1-meta)_ | TargetRecoveryTime is a RFC3339 (1970-01-01T00:00:00Z) date and time that defines the point in time recovery objective.<br />It is used to determine the closest restoration source in time. |  |  |
| `mariaDbRef` _[MariaDBRef](#mariadbref)_ | MariaDBRef is a reference to a MariaDB object. |  | Required: \{\} <br /> |
| `database` _string_ | Database defines the logical database to be restored. If not provided, all databases available in the backup are restored.<br />IMPORTANT: The database must previously exist. |  |  |
| `logLevel` _string_ | LogLevel to be used n the Backup Job. It defaults to 'info'. | info |  |
| `backoffLimit` _integer_ | BackoffLimit defines the maximum number of attempts to successfully perform a Backup. | 5 |  |
| `restartPolicy` _[RestartPolicy](https://kubernetes.io/docs/reference/generated/kubernetes-api/v1.31/#restartpolicy-v1-core)_ | RestartPolicy to be added to the Backup Job. | OnFailure | Enum: [Always OnFailure Never] <br /> |
| `inheritMetadata` _[Metadata](#metadata)_ | InheritMetadata defines the metadata to be inherited by children resources. |  |  |


#### S3







_Appears in:_
- [BackupStorage](#backupstorage)
- [BootstrapFrom](#bootstrapfrom)
- [RestoreSource](#restoresource)
- [RestoreSpec](#restorespec)

| Field | Description | Default | Validation |
| --- | --- | --- | --- |
| `bucket` _string_ | Bucket is the name Name of the bucket to store backups. |  | Required: \{\} <br /> |
| `endpoint` _string_ | Endpoint is the S3 API endpoint without scheme. |  | Required: \{\} <br /> |
| `region` _string_ | Region is the S3 region name to use. |  |  |
| `prefix` _string_ | Prefix indicates a folder/subfolder in the bucket. For example: mariadb/ or mariadb/backups. A trailing slash '/' is added if not provided. |  |  |
| `accessKeyIdSecretKeyRef` _[SecretKeySelector](https://kubernetes.io/docs/reference/generated/kubernetes-api/v1.31/#secretkeyselector-v1-core)_ | AccessKeyIdSecretKeyRef is a reference to a Secret key containing the S3 access key id. |  | Required: \{\} <br /> |
| `secretAccessKeySecretKeyRef` _[SecretKeySelector](https://kubernetes.io/docs/reference/generated/kubernetes-api/v1.31/#secretkeyselector-v1-core)_ | AccessKeyIdSecretKeyRef is a reference to a Secret key containing the S3 secret key. |  | Required: \{\} <br /> |
| `sessionTokenSecretKeyRef` _[SecretKeySelector](https://kubernetes.io/docs/reference/generated/kubernetes-api/v1.31/#secretkeyselector-v1-core)_ | SessionTokenSecretKeyRef is a reference to a Secret key containing the S3 session token. |  |  |
| `tls` _[TLS](#tls)_ | TLS provides the configuration required to establish TLS connections with S3. |  |  |


#### SQLTemplate



SQLTemplate defines a template to customize SQL objects.



_Appears in:_
- [DatabaseSpec](#databasespec)
- [GrantSpec](#grantspec)
- [UserSpec](#userspec)

| Field | Description | Default | Validation |
| --- | --- | --- | --- |
| `requeueInterval` _[Duration](https://kubernetes.io/docs/reference/generated/kubernetes-api/v1.31/#duration-v1-meta)_ | RequeueInterval is used to perform requeue reconciliations. |  |  |
| `retryInterval` _[Duration](https://kubernetes.io/docs/reference/generated/kubernetes-api/v1.31/#duration-v1-meta)_ | RetryInterval is the interval used to perform retries. |  |  |
| `cleanupPolicy` _[CleanupPolicy](#cleanuppolicy)_ | CleanupPolicy defines the behavior for cleaning up a SQL resource. |  | Enum: [Skip Delete] <br /> |


#### SST

_Underlying type:_ _string_

SST is the Snapshot State Transfer used when new Pods join the cluster.
More info: https://galeracluster.com/library/documentation/sst.html.



_Appears in:_
- [Galera](#galera)
- [GaleraSpec](#galeraspec)

| Field | Description |
| --- | --- |
| `rsync` | SSTRsync is an SST based on rsync.<br /> |
| `mariabackup` | SSTMariaBackup is an SST based on mariabackup. It is the recommended SST.<br /> |
| `mysqldump` | SSTMysqldump is an SST based on mysqldump.<br /> |


#### Schedule



Schedule contains parameters to define a schedule



_Appears in:_
- [BackupSpec](#backupspec)
- [SqlJobSpec](#sqljobspec)

| Field | Description | Default | Validation |
| --- | --- | --- | --- |
| `cron` _string_ | Cron is a cron expression that defines the schedule. |  | Required: \{\} <br /> |
| `suspend` _boolean_ | Suspend defines whether the schedule is active or not. | false |  |


#### SecretTemplate



SecretTemplate defines a template to customize Secret objects.



_Appears in:_
- [ConnectionSpec](#connectionspec)
- [ConnectionTemplate](#connectiontemplate)

| Field | Description | Default | Validation |
| --- | --- | --- | --- |
| `metadata` _[Metadata](#metadata)_ | Refer to Kubernetes API documentation for fields of `metadata`. |  |  |
| `key` _string_ | Key to be used in the Secret. |  |  |
| `format` _string_ | Format to be used in the Secret. |  |  |
| `usernameKey` _string_ | UsernameKey to be used in the Secret. |  |  |
| `passwordKey` _string_ | PasswordKey to be used in the Secret. |  |  |
| `hostKey` _string_ | HostKey to be used in the Secret. |  |  |
| `portKey` _string_ | PortKey to be used in the Secret. |  |  |
| `databaseKey` _string_ | DatabaseKey to be used in the Secret. |  |  |


#### ServiceMonitor



ServiceMonitor defines a prometheus ServiceMonitor object.



_Appears in:_
- [MariadbMetrics](#mariadbmetrics)
- [MaxScaleMetrics](#maxscalemetrics)

| Field | Description | Default | Validation |
| --- | --- | --- | --- |
| `prometheusRelease` _string_ | PrometheusRelease is the release label to add to the ServiceMonitor object. |  |  |
| `jobLabel` _string_ | JobLabel to add to the ServiceMonitor object. |  |  |
| `interval` _string_ | Interval for scraping metrics. |  |  |
| `scrapeTimeout` _string_ | ScrapeTimeout defines the timeout for scraping metrics. |  |  |


#### ServiceRouter

_Underlying type:_ _string_

ServiceRouter defines the type of service router.



_Appears in:_
- [MaxScaleService](#maxscaleservice)

| Field | Description |
| --- | --- |
| `readwritesplit` | ServiceRouterReadWriteSplit splits the load based on the queries. Write queries are performed on master and read queries on the replicas.<br /> |
| `readconnroute` | ServiceRouterReadConnRoute splits the load based on the connections. Each connection is assigned to a server.<br /> |


#### ServiceTemplate



ServiceTemplate defines a template to customize Service objects.



_Appears in:_
- [MariaDBMaxScaleSpec](#mariadbmaxscalespec)
- [MariaDBSpec](#mariadbspec)
- [MaxScaleSpec](#maxscalespec)

| Field | Description | Default | Validation |
| --- | --- | --- | --- |
| `type` _[ServiceType](https://kubernetes.io/docs/reference/generated/kubernetes-api/v1.31/#servicetype-v1-core)_ | Type is the Service type. One of `ClusterIP`, `NodePort` or `LoadBalancer`. If not defined, it defaults to `ClusterIP`. | ClusterIP | Enum: [ClusterIP NodePort LoadBalancer] <br /> |
| `metadata` _[Metadata](#metadata)_ | Refer to Kubernetes API documentation for fields of `metadata`. |  |  |
| `loadBalancerIP` _string_ | LoadBalancerIP Service field. |  |  |
| `loadBalancerSourceRanges` _string array_ | LoadBalancerSourceRanges Service field. |  |  |
| `externalTrafficPolicy` _[ServiceExternalTrafficPolicy](https://kubernetes.io/docs/reference/generated/kubernetes-api/v1.31/#serviceexternaltrafficpolicy-v1-core)_ | ExternalTrafficPolicy Service field. |  |  |
| `sessionAffinity` _[ServiceAffinity](https://kubernetes.io/docs/reference/generated/kubernetes-api/v1.31/#serviceaffinity-v1-core)_ | SessionAffinity Service field. |  |  |
| `allocateLoadBalancerNodePorts` _boolean_ | AllocateLoadBalancerNodePorts Service field. |  |  |


#### SqlJob



SqlJob is the Schema for the sqljobs API. It is used to run sql scripts as jobs.





| Field | Description | Default | Validation |
| --- | --- | --- | --- |
| `apiVersion` _string_ | `k8s.mariadb.com/v1alpha1` | | |
| `kind` _string_ | `SqlJob` | | |
| `metadata` _[ObjectMeta](https://kubernetes.io/docs/reference/generated/kubernetes-api/v1.31/#objectmeta-v1-meta)_ | Refer to Kubernetes API documentation for fields of `metadata`. |  |  |
| `spec` _[SqlJobSpec](#sqljobspec)_ |  |  |  |


#### SqlJobSpec



SqlJobSpec defines the desired state of SqlJob



_Appears in:_
- [SqlJob](#sqljob)

| Field | Description | Default | Validation |
| --- | --- | --- | --- |
| `args` _string array_ | Args to be used in the Container. |  |  |
| `resources` _[ResourceRequirements](https://kubernetes.io/docs/reference/generated/kubernetes-api/v1.31/#resourcerequirements-v1-core)_ | Resouces describes the compute resource requirements. |  |  |
| `securityContext` _[SecurityContext](https://kubernetes.io/docs/reference/generated/kubernetes-api/v1.31/#securitycontext-v1-core)_ | SecurityContext holds security configuration that will be applied to a container. |  |  |
| `podMetadata` _[Metadata](#metadata)_ | PodMetadata defines extra metadata for the Pod. |  |  |
| `imagePullSecrets` _[LocalObjectReference](https://kubernetes.io/docs/reference/generated/kubernetes-api/v1.31/#localobjectreference-v1-core) array_ | ImagePullSecrets is the list of pull Secrets to be used to pull the image. |  |  |
| `podSecurityContext` _[PodSecurityContext](https://kubernetes.io/docs/reference/generated/kubernetes-api/v1.31/#podsecuritycontext-v1-core)_ | SecurityContext holds pod-level security attributes and common container settings. |  |  |
| `serviceAccountName` _string_ | ServiceAccountName is the name of the ServiceAccount to be used by the Pods. |  |  |
| `affinity` _[AffinityConfig](#affinityconfig)_ | Affinity to be used in the Pod. |  |  |
| `nodeSelector` _object (keys:string, values:string)_ | NodeSelector to be used in the Pod. |  |  |
| `tolerations` _[Toleration](https://kubernetes.io/docs/reference/generated/kubernetes-api/v1.31/#toleration-v1-core) array_ | Tolerations to be used in the Pod. |  |  |
| `priorityClassName` _string_ | PriorityClassName to be used in the Pod. |  |  |
| `successfulJobsHistoryLimit` _integer_ |  |  | Minimum: 0 <br /> |
| `failedJobsHistoryLimit` _integer_ |  |  | Minimum: 0 <br /> |
| `timeZone` _string_ |  |  |  |
| `mariaDbRef` _[MariaDBRef](#mariadbref)_ | MariaDBRef is a reference to a MariaDB object. |  | Required: \{\} <br /> |
| `schedule` _[Schedule](#schedule)_ | Schedule defines when the SqlJob will be executed. |  |  |
| `username` _string_ | Username to be impersonated when executing the SqlJob. |  | Required: \{\} <br /> |
| `passwordSecretKeyRef` _[SecretKeySelector](https://kubernetes.io/docs/reference/generated/kubernetes-api/v1.31/#secretkeyselector-v1-core)_ | UserPasswordSecretKeyRef is a reference to the impersonated user's password to be used when executing the SqlJob. |  | Required: \{\} <br /> |
| `database` _string_ | Username to be used when executing the SqlJob. |  |  |
| `dependsOn` _[LocalObjectReference](https://kubernetes.io/docs/reference/generated/kubernetes-api/v1.31/#localobjectreference-v1-core) array_ | DependsOn defines dependencies with other SqlJob objectecs. |  |  |
| `sql` _string_ | Sql is the script to be executed by the SqlJob. |  |  |
| `sqlConfigMapKeyRef` _[ConfigMapKeySelector](https://kubernetes.io/docs/reference/generated/kubernetes-api/v1.31/#configmapkeyselector-v1-core)_ | SqlConfigMapKeyRef is a reference to a ConfigMap containing the Sql script.<br />It is defaulted to a ConfigMap with the contents of the Sql field. |  |  |
| `backoffLimit` _integer_ | BackoffLimit defines the maximum number of attempts to successfully execute a SqlJob. | 5 |  |
| `restartPolicy` _[RestartPolicy](https://kubernetes.io/docs/reference/generated/kubernetes-api/v1.31/#restartpolicy-v1-core)_ | RestartPolicy to be added to the SqlJob Pod. | OnFailure | Enum: [Always OnFailure Never] <br /> |
| `inheritMetadata` _[Metadata](#metadata)_ | InheritMetadata defines the metadata to be inherited by children resources. |  |  |


#### Storage



Storage defines the storage options to be used for provisioning the PVCs mounted by MariaDB.



_Appears in:_
- [MariaDBSpec](#mariadbspec)

| Field | Description | Default | Validation |
| --- | --- | --- | --- |
| `ephemeral` _boolean_ | Ephemeral indicates whether to use ephemeral storage in the PVCs. It is only compatible with non HA MariaDBs. |  |  |
| `size` _[Quantity](https://kubernetes.io/docs/reference/generated/kubernetes-api/v1.31/#quantity-resource-api)_ | Size of the PVCs to be mounted by MariaDB. Required if not provided in 'VolumeClaimTemplate'. It superseeds the storage size specified in 'VolumeClaimTemplate'. |  |  |
| `storageClassName` _string_ | StorageClassName to be used to provision the PVCS. It superseeds the 'StorageClassName' specified in 'VolumeClaimTemplate'.<br />If not provided, the default 'StorageClass' configured in the cluster is used. |  |  |
| `resizeInUseVolumes` _boolean_ | ResizeInUseVolumes indicates whether the PVCs can be resized. The 'StorageClassName' used should have 'allowVolumeExpansion' set to 'true' to allow resizing.<br />It defaults to true. |  |  |
| `waitForVolumeResize` _boolean_ | WaitForVolumeResize indicates whether to wait for the PVCs to be resized before marking the MariaDB object as ready. This will block other operations such as cluster recovery while the resize is in progress.<br />It defaults to true. |  |  |
| `volumeClaimTemplate` _[VolumeClaimTemplate](#volumeclaimtemplate)_ | VolumeClaimTemplate provides a template to define the PVCs. |  |  |


#### SuspendTemplate



SuspendTemplate indicates whether the current resource should be suspended or not.



_Appears in:_
- [MariaDBSpec](#mariadbspec)
- [MaxScaleListener](#maxscalelistener)
- [MaxScaleMonitor](#maxscalemonitor)
- [MaxScaleService](#maxscaleservice)
- [MaxScaleSpec](#maxscalespec)

| Field | Description | Default | Validation |
| --- | --- | --- | --- |
| `suspend` _boolean_ | Suspend indicates whether the current resource should be suspended or not.<br />This can be useful for maintenance, as disabling the reconciliation prevents the operator from interfering with user operations during maintenance activities. | false |  |


#### TLS







_Appears in:_
- [S3](#s3)

| Field | Description | Default | Validation |
| --- | --- | --- | --- |
| `enabled` _boolean_ | Enabled is a flag to enable TLS. |  |  |
| `caSecretKeyRef` _[SecretKeySelector](https://kubernetes.io/docs/reference/generated/kubernetes-api/v1.31/#secretkeyselector-v1-core)_ | CASecretKeyRef is a reference to a Secret key containing a CA bundle in PEM format used to establish TLS connections with S3.<br />By default, the system trust chain will be used, but you can use this field to add more CAs to the bundle. |  |  |


#### UpdateStrategy



UpdateStrategy defines how a MariaDB resource is updated.



_Appears in:_
- [MariaDBSpec](#mariadbspec)

| Field | Description | Default | Validation |
| --- | --- | --- | --- |
| `type` _[UpdateType](#updatetype)_ | Type defines the type of updates. One of `ReplicasFirstPrimaryLast`, `RollingUpdate` or `OnDelete`. If not defined, it defaults to `ReplicasFirstPrimaryLast`. | ReplicasFirstPrimaryLast | Enum: [ReplicasFirstPrimaryLast RollingUpdate OnDelete] <br /> |
| `rollingUpdate` _[RollingUpdateStatefulSetStrategy](https://kubernetes.io/docs/reference/generated/kubernetes-api/v1.31/#rollingupdatestatefulsetstrategy-v1-apps)_ | RollingUpdate defines parameters for the RollingUpdate type. |  |  |


#### UpdateType

_Underlying type:_ _string_

UpdateType defines the type of update for a MariaDB resource.



_Appears in:_
- [UpdateStrategy](#updatestrategy)

| Field | Description |
| --- | --- |
| `ReplicasFirstPrimaryLast` | ReplicasFirstPrimaryLast indicates that the update will be applied to all replica Pods first and later on to the primary Pod.<br />The updates are applied one by one waiting until each Pod passes the readiness probe<br />i.e. the Pod gets synced and it is ready to receive traffic.<br /> |
| `RollingUpdate` | RollingUpdateUpdateType indicates that the update will be applied by the StatefulSet controller using the RollingUpdate strategy.<br />This strategy is unaware of the roles that the Pod have (primary or replica) and it will<br />perform the update following the StatefulSet ordinal, from higher to lower.<br /> |
| `OnDelete` | OnDeleteUpdateType indicates that the update will be applied by the StatefulSet controller using the OnDelete strategy.<br />The update will be done when the Pods get manually deleted by the user.<br /> |


#### User



User is the Schema for the users API.  It is used to define grants as if you were running a 'CREATE USER' statement.





| Field | Description | Default | Validation |
| --- | --- | --- | --- |
| `apiVersion` _string_ | `k8s.mariadb.com/v1alpha1` | | |
| `kind` _string_ | `User` | | |
| `metadata` _[ObjectMeta](https://kubernetes.io/docs/reference/generated/kubernetes-api/v1.31/#objectmeta-v1-meta)_ | Refer to Kubernetes API documentation for fields of `metadata`. |  |  |
| `spec` _[UserSpec](#userspec)_ |  |  |  |


#### UserSpec



UserSpec defines the desired state of User



_Appears in:_
- [User](#user)

| Field | Description | Default | Validation |
| --- | --- | --- | --- |
| `requeueInterval` _[Duration](https://kubernetes.io/docs/reference/generated/kubernetes-api/v1.31/#duration-v1-meta)_ | RequeueInterval is used to perform requeue reconciliations. |  |  |
| `retryInterval` _[Duration](https://kubernetes.io/docs/reference/generated/kubernetes-api/v1.31/#duration-v1-meta)_ | RetryInterval is the interval used to perform retries. |  |  |
| `cleanupPolicy` _[CleanupPolicy](#cleanuppolicy)_ | CleanupPolicy defines the behavior for cleaning up a SQL resource. |  | Enum: [Skip Delete] <br /> |
| `mariaDbRef` _[MariaDBRef](#mariadbref)_ | MariaDBRef is a reference to a MariaDB object. |  | Required: \{\} <br /> |
| `passwordSecretKeyRef` _[SecretKeySelector](https://kubernetes.io/docs/reference/generated/kubernetes-api/v1.31/#secretkeyselector-v1-core)_ | PasswordSecretKeyRef is a reference to the password to be used by the User.<br />If not provided, the account will be locked and the password will expire.<br />If the referred Secret is labeled with "k8s.mariadb.com/watch", updates may be performed to the Secret in order to update the password. |  |  |
| `passwordHashSecretKeyRef` _[SecretKeySelector](https://kubernetes.io/docs/reference/generated/kubernetes-api/v1.31/#secretkeyselector-v1-core)_ | PasswordHashSecretKeyRef is a reference to the password hash to be used by the User.<br />If the referred Secret is labeled with "k8s.mariadb.com/watch", updates may be performed to the Secret in order to update the password hash. |  |  |
| `passwordPlugin` _[PasswordPlugin](#passwordplugin)_ | PasswordPlugin is a reference to the password plugin and arguments to be used by the User. |  |  |
| `maxUserConnections` _integer_ | MaxUserConnections defines the maximum number of connections that the User can establish. | 10 |  |
| `name` _string_ | Name overrides the default name provided by metadata.name. |  | MaxLength: 80 <br /> |
| `host` _string_ | Host related to the User. |  | MaxLength: 255 <br /> |


#### VolumeClaimTemplate



VolumeClaimTemplate defines a template to customize PVC objects.



_Appears in:_
- [GaleraConfig](#galeraconfig)
- [MaxScaleConfig](#maxscaleconfig)
- [Storage](#storage)

| Field | Description | Default | Validation |
| --- | --- | --- | --- |
| `metadata` _[Metadata](#metadata)_ | Refer to Kubernetes API documentation for fields of `metadata`. |  |  |


#### WaitPoint

_Underlying type:_ _string_

WaitPoint defines whether the transaction should wait for ACK before committing to the storage engine.
More info: https://mariadb.com/kb/en/semisynchronous-replication/#rpl_semi_sync_master_wait_point.



_Appears in:_
- [ReplicaReplication](#replicareplication)

| Field | Description |
| --- | --- |
| `AfterSync` | WaitPointAfterSync indicates that the primary waits for the replica ACK before committing the transaction to the storage engine.<br />This is the default WaitPoint. It trades off performance for consistency.<br /> |
| `AfterCommit` | WaitPointAfterCommit indicates that the primary commits the transaction to the storage engine and waits for the replica ACK afterwards.<br />It trades off consistency for performance.<br /> |

<|MERGE_RESOLUTION|>--- conflicted
+++ resolved
@@ -496,11 +496,7 @@
 | Field | Description | Default | Validation |
 | --- | --- | --- | --- |
 | `enabled` _boolean_ | Enabled is a flag to enable GaleraRecovery. |  |  |
-<<<<<<< HEAD
-| `minClusterSize` _[IntOrString](https://kubernetes.io/docs/reference/generated/kubernetes-api/v1.31/#intorstring-intstr-util)_ | MinClusterSize is the minimum number of replicas to consider the cluster healthy. It can be either a number of replicas (3) or a percentage (50%).<br />If Galera consistently reports less replicas than this value for the given 'ClusterHealthyTimeout' interval, a cluster recovery is iniated.<br />It defaults to '50%' of the replicas specified by the MariaDB object. |  |  |
-=======
 | `minClusterSize` _[IntOrString](https://kubernetes.io/docs/reference/generated/kubernetes-api/v1.31/#intorstring-intstr-util)_ | MinClusterSize is the minimum number of replicas to consider the cluster healthy. It can be either a number of replicas (1) or a percentage (50%).<br />If Galera consistently reports less replicas than this value for the given 'ClusterHealthyTimeout' interval, a cluster recovery is iniated.<br />It defaults to '1' replica. |  |  |
->>>>>>> e6d7892e
 | `clusterMonitorInterval` _[Duration](https://kubernetes.io/docs/reference/generated/kubernetes-api/v1.31/#duration-v1-meta)_ | ClusterMonitorInterval represents the interval used to monitor the Galera cluster health. |  |  |
 | `clusterHealthyTimeout` _[Duration](https://kubernetes.io/docs/reference/generated/kubernetes-api/v1.31/#duration-v1-meta)_ | ClusterHealthyTimeout represents the duration at which a Galera cluster, that consistently failed health checks,<br />is considered unhealthy, and consequently the Galera recovery process will be initiated by the operator. |  |  |
 | `clusterBootstrapTimeout` _[Duration](https://kubernetes.io/docs/reference/generated/kubernetes-api/v1.31/#duration-v1-meta)_ | ClusterBootstrapTimeout is the time limit for bootstrapping a cluster.<br />Once this timeout is reached, the Galera recovery state is reset and a new cluster bootstrap will be attempted. |  |  |
